'''
* Copyright 2015-2018 European Atomic Energy Community (EURATOM)
*
* Licensed under the EUPL, Version 1.1 or - as soon they
  will be approved by the European Commission - subsequent
  versions of the EUPL (the "Licence");
* You may not use this work except in compliance with the
  Licence.
* You may obtain a copy of the Licence at:
*
* https://joinup.ec.europa.eu/software/page/eupl
*
* Unless required by applicable law or agreed to in
  writing, software distributed under the Licence is
  distributed on an "AS IS" basis,
* WITHOUT WARRANTIES OR CONDITIONS OF ANY KIND, either
  express or implied.
* See the Licence for the specific language governing
  permissions and limitations under the Licence.
'''

import numpy as np
import cv2
import os
import json
import copy

from scipy.ndimage.measurements import center_of_mass as CoM
from scipy.optimize import minimize

from .io import ZipSaveFile
from .coordtransformer import CoordTransformer
from .pointpairs import PointPairs
from . import __version__ as calcam_version
from . import misc
from .raycast import raycast_sightlines, RayData


class ImageUpsideDown(Exception):
    pass


# Superclass for camera models.
class ViewModel():


    # Factory method for loading saved view model from a dictionary
    @staticmethod
    def from_dict(coeffs_dict):

        if coeffs_dict['model'] == 'perspective':
            return PerspectiveViewModel(coeffs_dict=coeffs_dict)
        elif coeffs_dict['model'] == 'fisheye':
            return FisheyeeViewModel(coeffs_dict=coeffs_dict)

    # Get the pupil position
    def get_pupilpos(self):

        rotation_matrix = np.matrix(cv2.Rodrigues(self.rvec)[0])
        cam_pos = np.matrix(self.tvec)
        cam_pos = np.array( - (rotation_matrix.transpose() * cam_pos) )

        return np.array([cam_pos[0][0],cam_pos[1][0],cam_pos[2][0]])


    # Get the sight-line direction(s) for given pixel coordinates, as unit vector(s) in the lab frame.
    def get_los_direction(self,x,y):

        if np.shape(x) != np.shape(y):
            raise ValueError("X pixels array and Y pixels array must be the same size!")

        # Flatten everything and create output array        
        oldshape = np.shape(x)
        x = np.reshape(x,np.size(x),order='F')
        y = np.reshape(y,np.size(y),order='F')

        # Get the normalised 2D coordinates including distortion
        x_norm,y_norm = self.normalise(x,y)

        # Normalise them to 3D unit vectors
        vect_length = np.sqrt(x_norm**2 + y_norm**2 + 1)
        x_norm = x_norm / vect_length
        y_norm = y_norm / vect_length
        z_norm = np.ones(x_norm.shape) / vect_length

        # Finally, rotate in to lab coordinates
        rotationMatrix = self.get_cam_to_lab_rotation()

        # x,y and z components of the LOS vectors
        x = rotationMatrix[0,0]*x_norm + rotationMatrix[0,1]*y_norm + rotationMatrix[0,2]*z_norm
        y = rotationMatrix[1,0]*x_norm + rotationMatrix[1,1]*y_norm + rotationMatrix[1,2]*z_norm
        z = rotationMatrix[2,0]*x_norm + rotationMatrix[2,1]*y_norm + rotationMatrix[2,2]*z_norm

        # Return an array the same shape as the input x and y pixel arrays + an extra dimension
        out = np.concatenate([np.expand_dims(x,-1),np.expand_dims(y,-1),np.expand_dims(z,-1)],axis=-1)

        return np.reshape(out,oldshape + (3,),order='F')


    # Get a dictionary of the model coeffs
    def get_dict(self):

        out_dict = {
                        'model': self.model,
                        'reprojection_error':self.reprojection_error,
                        'fx':self.cam_matrix[0,0],
                        'fy':self.cam_matrix[1,1],
                        'cx':self.cam_matrix[0,2],
                        'cy':self.cam_matrix[1,2],
                        'dist_coeffs':list(np.squeeze(self.kc)),
                        'rvec':list(np.squeeze(self.rvec)),
                        'tvec':list(np.squeeze(self.tvec)),
                        'fit_options':self.fit_options
                    }

        return out_dict


    def get_cam_to_lab_rotation(self):

        rotation_matrix = np.matrix(cv2.Rodrigues(self.rvec)[0])

        return rotation_matrix.transpose()



    def get_cam_roll(self):
        
        # Get the projection of the lab +z axis on to the detector plane
        z_camframe = np.squeeze( self.get_cam_to_lab_rotation().transpose()[:,2] )
        viewdir = np.matrix([0,0,1])    # In the camera frame, +z is the view direction.
        z_proj = np.cross(viewdir, np.cross(z_camframe,viewdir) )
        z_proj = z_proj / np.sqrt(np.sum(z_proj**2))

        # The roll is the angle between this projection and -y
        # Since we use arctan which returns an angle in [0,pi], we need to manually
        # check the sign based on which side of -y the z projection is pointing.
        if z_proj[0][0] > 0.:
            sign = -1
        else:
            sign = 1
            
        return sign * 180 * np.arccos( -z_proj[0][1] ) / 3.14159


# Class representing a perspective camera model.
class PerspectiveViewModel(ViewModel):

    # Can be initialised either with the output of opencv.CalibrateCamera or from 
    # a dictionary containing the model coefficients
    def __init__(self,cv2_output=None,coeffs_dict=None):

        if cv2_output is None and coeffs_dict is None:
            raise ValueError('Either OpenCV output or coefficient dictionary must be defined!')

        self.model = 'perspective'
        self.fit_options = []

        if cv2_output is not None:

            self.reprojection_error = cv2_output[0]
            self.cam_matrix = cv2_output[1]
            self.kc = cv2_output[2]
            self.rvec = cv2_output[3][0]
            self.tvec = cv2_output[4][0]        

        elif coeffs_dict is not None:
            self.load_from_dict(coeffs_dict)



    # Load from a dicationary
    def load_from_dict(self,coeffs_dict):

        if 'reprojection_error' in coeffs_dict:
            self.reprojection_error = coeffs_dict['reprojection_error']
        else:
            self.reprojection_error = None

        self.cam_matrix = np.zeros([3,3])
        self.cam_matrix[0,0] = coeffs_dict['fx']
        self.cam_matrix[1,1] = coeffs_dict['fy']
        self.cam_matrix[0,2] = coeffs_dict['cx']
        self.cam_matrix[1,2] = coeffs_dict['cy']
        self.cam_matrix[2,2] = 1.

        self.kc = np.zeros([1,len(coeffs_dict['dist_coeffs'])])
        self.kc[0,:] = coeffs_dict['dist_coeffs']
        
        if 'rvec' in coeffs_dict and 'tvec' in coeffs_dict:
            self.rvec = np.zeros([3,1])
            self.rvec[:,0] = coeffs_dict['rvec']
            self.tvec = np.zeros([3,1])
            self.tvec[:,0] = coeffs_dict['tvec']

        if 'fit_options' in coeffs_dict:
            self.fit_options = coeffs_dict['fit_options']
        else:
            self.fit_options = ['']





    # Given pixel coordinates x,y, return the NORMALISED
    # coordinates of the corresponding un-distorted points.
    def normalise(self,x,y):

        if np.shape(x) != np.shape(y):
            raise ValueError("x and y must be the same shape!")

        # Flatten everything and create output array        
        oldshape = np.shape(x)
        x = np.reshape(x,np.size(x),order='F')
        y = np.reshape(y,np.size(y),order='F')

        input_points = np.zeros([x.size,1,2])
        for point in range(len(x)):
            input_points[point,0,0] = x[point]
            input_points[point,0,1] = y[point]

        undistorted = cv2.undistortPoints(input_points,self.cam_matrix,self.kc)

        undistorted = np.swapaxes(undistorted,0,1)[0]

        return np.reshape(undistorted[:,0],oldshape,order='F') , np.reshape(undistorted[:,1],oldshape,order='F')
 



    # Get list of 2D coordinates based on 3D point coordinates
    def project_points(self,points):

        # Check the input points are in a suitable format
        if np.ndim(points) < 3:
            points = np.array([points],dtype='float32')
        else:
            points = np.array(points,dtype='float32')

        output = np.zeros([len(points[0]),2])

        # Do reprojection
        points,_ = cv2.projectPoints(points,self.rvec,self.tvec,self.cam_matrix,self.kc)

        return np.squeeze(points)



    # Un-distort an image based on the calibration
    def undistort_image(self,image):

        return cv2.undistort(image,self.cam_matrix,self.kc)




# Class representing a perspective camera model.
class FisheyeeViewModel(ViewModel):

    # Can be initialised either with the output of opencv.CalibrateCamera or from 
    # a dictionary containing the model coefficients
    def __init__(self,cv2_output=None,coeffs_dict=None):

        if int(cv2.__version__[0]) < 3:
            raise Exception('OpenCV 3.0+ is required for fisheye calibration, you are using {:s}'.format(cv2.__version__))

        if cv2_output is None and coeffs_dict is None:
            raise ValueError('Either OpenCV output or coefficient dictionary must be defined!')

        self.model = 'fisheye'
        self.fit_options = []

        if cv2_output is not None:

            self.reprojection_error = cv2_output[0]
            self.cam_matrix = cv2_output[1]
            self.kc = cv2_output[2]
            self.rvec = cv2_output[3][0]
            self.tvec = cv2_output[4][0]

        elif coeffs_dict is not None:
            self.load_from_dict(coeffs_dict)



    # Load from a dicationary
    def load_from_dict(self,coeffs_dict):

        if 'reprojection_error' in coeffs_dict:
            self.reprojection_error = coeffs_dict['reprojection_error']
        else:
            self.reprojection_error = None

        self.cam_matrix = np.zeros([3,3])
        self.cam_matrix[0,0] = coeffs_dict['fx']
        self.cam_matrix[1,1] = coeffs_dict['fy']
        self.cam_matrix[0,2] = coeffs_dict['cx']
        self.cam_matrix[1,2] = coeffs_dict['cy']
        self.cam_matrix[2,2] = 1.

        self.kc = np.array(coeffs_dict['dist_coeffs'])
        
        self.rvec = np.zeros([3,1])
        self.rvec[:,0] = coeffs_dict['rvec']
        self.tvec = np.zeros([3,1])
        self.tvec[:,0] = coeffs_dict['tvec']

        self.fit_options = coeffs_dict['fit_options']


    # Given pixel coordinates x,y, return the NORMALISED
    # coordinates of the corresponding un-distorted points.
    def normalise(self,x,y):

        if np.shape(x) != np.shape(y):
            raise ValueError("x and y must be the same shape!")

        # Flatten everything and create output array        
        oldshape = np.shape(x)
        x = np.reshape(x,np.size(x),order='F')
        y = np.reshape(y,np.size(y),order='F')

        input_points = np.zeros([x.size,1,2])
        for point in range(len(x)):
            input_points[point,0,0] = x[point]
            input_points[point,0,1] = y[point]

        undistorted = cv2.fisheye.undistortPoints(input_points,self.cam_matrix,self.kc)

        undistorted = np.swapaxes(undistorted,0,1)[0]

        return np.reshape(undistorted[:,0],oldshape,order='F') , np.reshape(undistorted[:,1],oldshape,order='F')
 


    # Get list of 2D coordinates based on 3D point coordinates
    def project_points(self,points):

        # Check the input points are in a suitable format
        if np.ndim(points) < 3:
            points = np.array([points],dtype='float32')
        else:
            points = np.array(points,dtype='float32')

        # Do reprojection
        points,_ = cv2.fisheye.projectPoints(points,self.rvec,self.tvec,self.cam_matrix,self.kc)
        points = np.swapaxes(points,0,1)
                   
        return np.squeeze(points)


    # Un-distort an image based on the calibration
    def undistort_image(self,image):

        return cv2.fisheye.undistortImage(image,self.cam_matrix,self.kc)




class Calibration():
    '''
    Class representing a camera view calibration. 

    A complete Calibration object contains the camera 
    image which was calibrated (if any), the point 
    pairs used for fitting (if applicable), the camera
    model parameters, and metadata about each of these.

    If instantiated with the name of a .ccc file to load,
    the resulting  object represents the calibration 
    contained in that file. If no file name is given, an 
    empty calibration object of a specified type is created.
    
    Parameters:

       load_filename (str) : File name of the calibration to load. If not given, an "empty" \
                             calibration object is created.
       cal_type (str)     :  Required only if load_file is not specified i.e. creating an empty \
                             calibration object. Must be one of "fit", "alignment" or "virtual".\
                             If load_file is provided, this is ignored.
    '''
    def __init__(self,load_filename = None,cal_type = None):

      # Start off with mostly empty properties
        self.image = None
        self.pointpairs = None
        self.cad_config = None
        self.subview_mask = None
        self.n_subviews = 1
        self.subview_names = ['Full Frame']
        self.view_models = [None]
        self.intrinsics_constraints = []
        self.pixel_size = None
        self.readonly = None
        self.filename = None
        self.crop = None
        self.geometry = CoordTransformer()

        # Load calibration from disk if requested.
        if load_filename is not None:
            self._load(load_filename)

        # Otherwise, check the specified cal_type is allowed.
        elif cal_type.lower() not in ['fit','alignment','virtual']:
            raise ValueError('To create a new empty calibration, the "type" argument must be spplied and be "fit","alignment" or "virtual".')
        
        # And initialise empty stuff as appropriate for that cal_type.
        else:
            self._type = cal_type.lower()
            self.history = {}
            if  self._type != 'virtual':
                self.history['image'] = None
            if self._type != 'fit':
                self.history['extrinsics'] = None
                self.history['intrinsics'] = None
            if self._type == 'fit':
                self.history['fit'] = [None]
                self.history['pointpairs'] = [None,None]
                self.history['intrinsics_constraints'] = []
                self.history['fit'] = [None]
            if self._type != 'fit':
                self.intrisnics_type = None



    def set_pointpairs(self,pointpairs,src=None,history=None):
        '''
        Add a set of point pairs with the calibration. This replaces
        the existing point pairs, if any.

        Parameters:

            pointpairs (calcam.PointPairs) : Set of point pairs to add.
            src (str)                      : Optional metadata describing where the point pairs are from.
            history (tuple)                : Optional 2-element tuple of strings describing the \
                                             history of the point pairs. The first string describes \
                                             the original source (like src), and the second string \
                                             describes the most recent modification.
        '''
        if pointpairs is not None:
            if pointpairs.n_subviews != self.n_subviews:
                raise ValueError('Provided PointPairs object has a different number of sub-views ({:d}) to this calibration ({:d})!'.format(pointpairs.n_subviews,self.n_subviews))
        else:
            self.history['pointpairs'] = [None,None]

        self.pointpairs = pointpairs

        if history is not None:
            self.history['pointpairs'] = history

        elif self.history['pointpairs'][0] is None and src is None:
            self.history['pointpairs'][0] = 'Created by {:s} on {:s} at {:s}'.format(misc.username,misc.hostname,misc.get_formatted_time())
        elif src is not None:
            self.history['pointpairs'][0] = src + ' by {:s} on {:s} at {:s}'.format(misc.username,misc.hostname,misc.get_formatted_time())
            self.history['pointpairs'][1] = None
        else:
            self.history['pointpairs'][1] = 'Last modified by {:s} on {:s} at {:s}'.format(misc.username,misc.hostname,misc.get_formatted_time())


    def set_detector_window(self,window):
        '''
        Adjust the calibration to apply to a different detector region for than was used
        to perform the calibration. Useful for example if a CMOS camera has been calibrated
        over the full frame, but you now want to use this calibration for data which
        has been cropped.

        Calling this function with `None` as the single argument sets the calibration
        back to its "native" state. Otherwise, call with a 4 element tuple specifying the
        left,top,width and height of the detector window.

        Detector window coordinates must always be in original coordinates.

        Parameters:

            window (tuple or list) : A 4-element tuple or list of integers defining the \
                                     detector window coordinates (Left,Top,Width,Height)
        '''

        # Reset crop
        if window is None:

            if self.crop is None:
                return

            # Put subview_mask back to normal
            if self.n_subviews == 1:
                mshape = self.geometry.get_original_shape()
                new_subview_mask = np.zeros((mshape[1], mshape[0]), dtype='uint8')
                self.set_subview_mask(new_subview_mask,coords='Original')
            else:
                self.set_subview_mask(self.native_subview_mask,subview_names=self.subview_names,coords='Original')
                del self.native_subview_mask

            # Put the image back to normal
            if self.image is not None:
                self.image = self.native_image
                del self.native_image

            # Put the optical centre back to normal
            for i,model in enumerate(self.view_models):
                modeldat = model.get_dict()
                modeldat['cx'],modeldat['cy'] = self.native_cc[i]
                model.load_from_dict(modeldat)

            # Put point pairs back to normal
            if self.pointpairs is not None:
                pp_before = self.geometry.display_to_original_pointpairs(self.pointpairs)

                dx = self.crop[0] - self.native_geometry[2][0]
                dy = self.crop[1] - self.native_geometry[2][1]

                for i in range(len(pp_before.image_points)):
                    for j in range(self.n_subviews):
                        if pp_before.image_points[i][j] is not None:
                            pp_before.image_points[i][j] = (pp_before.image_points[i][j][0] + dx, pp_before.image_points[i][j][1] + dy)

            # Put the coordinate transformer back to normal
            self.geometry.x_pixels,self.geometry.y_pixels,self.geometry.offset = self.native_geometry
            del self.native_geometry

            if self.pointpairs is not None:
                self.pointpairs = self.geometry.original_to_display_pointpairs(pp_before)

            self.crop = None

        # Apply a crop
        elif len(window) == 4:

            if self.crop is not None:
                self.set_detector_window(None)

            if self.n_subviews == 1:

                new_subview_mask = np.zeros((window[3],window[2]),dtype='uint8')
            else:
                orig_shape = self.geometry.get_original_shape()

                if window[0] < self.geometry.offset[0] or window[1] < self.geometry.offset[1] or window[0] + window[2] > self.geometry.offset[0] + orig_shape[0] or window[1] + window[3] > self.geometry.offset[1] + orig_shape[1]:
<<<<<<< HEAD
                    raise Exception('Requested crop of {:d}x{:d} at offset {:d}x{:d} exceeds the bounds of the original calibration ({:d}x{:d} at offset {:d}x{:d}). This is not possible for calibrations with multiple sub-views.'.format(window[2],window[3],window[0],window[1],self.geometry.x_pixels,self.geometry.y_pixels,self.geometry.offset[0],self.geometry.offset[1]))
=======
                    raise Exception('Requested crop exceeds the bounds of the original calibration. This is not possible for calibrations with multiple sub-views.')
>>>>>>> 0bdda65c

                self.native_subview_mask = self.get_subview_mask(coords='Original')

                orig_subview_mask = self.get_subview_mask(coords='Original')

                new_subview_mask = orig_subview_mask[window[1] - self.geometry.offset[1]:window[1] - self.geometry.offset[1] + window[3],window[0] - self.geometry.offset[0]:window[0] - self.geometry.offset[0] + window[2]]

            orig_cc = []
            self.native_cc = []

            # Shift the optical centre of the calibration according to the crop
            for model in self.view_models:
                modeldat = model.get_dict()
                self.native_cc.append((modeldat['cx'],modeldat['cy']))
                orig_cx,orig_cy = self.geometry.display_to_original_coords(modeldat['cx'],modeldat['cy'])
                cx = orig_cx + (self.geometry.offset[0] - window[0])
                cy = orig_cy + (self.geometry.offset[1] - window[1])
                orig_cc.append((cx,cy))


            # Change the image itself. This does not use set_image() because there's so much other faff involved in set_image()
            if self.image is not None:
                self.native_image = copy.deepcopy(self.image)
                self.image = self.image[ int(window[1] - self.geometry.offset[1]):int(window[1] - self.geometry.offset[1] + window[3]),int(window[0] - self.geometry.offset[0]):int(window[0] - self.geometry.offset[0] + window[2])]

            # Adjust point pairs
            if self.pointpairs is not None:
                pp_before = self.geometry.display_to_original_pointpairs(self.pointpairs)
                
                dx = window[0] - self.geometry.offset[0]
                dy = window[1] - self.geometry.offset[1]

                for i in range(len(pp_before.image_points)):
                    for j in range(self.n_subviews):
                        if pp_before.image_points[i][j] is not None:
                            pp_before.image_points[i][j] = (pp_before.image_points[i][j][0] - dx, pp_before.image_points[i][j][1] - dy)

            # Change the image shape that the coord transformer is expecting
            self.native_geometry = (self.geometry.x_pixels,self.geometry.y_pixels,self.geometry.offset)
            self.geometry.x_pixels = window[2]
            self.geometry.y_pixels = window[3]
            self.geometry.offset = (window[0],window[1])

            if self.pointpairs is not None:
                self.pointpairs = self.geometry.original_to_display_pointpairs(pp_before)

            self.set_subview_mask(new_subview_mask,coords='Original')


            self.crop = copy.deepcopy(window)

            for i,model in enumerate(self.view_models):
                modeldat = model.get_dict()
                modeldat['cx'],modeldat['cy'] = self.geometry.original_to_display_coords(orig_cc[i][0],orig_cc[i][1])
                model.load_from_dict(modeldat)



        else:
            raise ValueError('Cannot understand number of arguments: expected None or left,top,width,height')




    def add_intrinsics_constraints(self,image=None,pointpairs=None,calibration=None,im_history=None,pp_history=None):
        '''
        Associate additional data used as intrinsics constraints to the calibration.

        Parameters:

            image (numpy.ndarray)            : Image data
            pointpairs (calcam.PointPairs)   : Point pairs associated with the image
            calibration (calcam.Calibration) : Calcam calibration
            im_history (str)                 : Description of the image history. Must be provided if image is not None.
            pp_history (tuple)               : 2 element tuple of strings describing the point pair history. Must be provided if pointpairs is not None.
        '''
        if calibration is not None:
            im = self.geometry.original_to_display_image(calibration.get_image(coords='original'))
            pp = self.geometry.original_to_display_pointpairs( calibration.geometry.display_to_original_pointpairs(calibration.pointpairs) )
            self.intrinsics_constraints.append((im,pp))
            self.history['intrinsics_constraints'].append( (calibration.history['image'],calibration.history['pointpairs']) )
            self.intrinsics_constraints = self.intrinsics_constraints + calibration.intrinsics_constraints
            self.history['intrinsics_constraints'] = self.history['intrinsics_constraints'] + calibration.history['intrinsics_constraints']

        elif pointpairs is not None:
            if pp_history is None or (image is not None and im_history is None):
                raise ValueError('Object histories must be provided when setting intrinsics constraints!')

            self.intrinsics_constraints.append((image,pointpairs))
            self.history['intrinsics_constraints'].append((im_history,pp_history))


    def clear_intrinsics_constraints(self):
        '''
        Remove all intrinsics constraints from the calibration object.
        '''
        self.intrinsics_constraints = []
        self.history['intrinsics_constraints'] = []


    def _load(self,filename):
        '''
        Load calibration from a file in to this object.

        Parameters:

            filename (str) : Name of the file to load.
        '''

        self.filename = os.path.abspath(filename)
        self.name = os.path.split(filename)[-1].split('.')[0]

        with ZipSaveFile(filename,'r') as save_file:

            # Load the general information
            try:
                with save_file.open_file('calibration.json','r') as f:
                    meta = json.load(f)
            except IOError:
                raise IOError('"{:s}" does not appear to be a Calcam calibration file!'.format(filename))

            # Load the field mask and set up geometry object
            subview_mask = cv2.imread(os.path.join(save_file.get_temp_path(),'subview_mask.png'))[:,:,0]

            if 'image_offset' not in meta:
                meta['image_offset'] = (0,0)

            self.geometry = CoordTransformer(transform_actions=meta['image_transform_actions'],paspect=meta['orig_paspect'],offset=meta['image_offset'])
            self.geometry.set_image_shape(subview_mask.shape[1],subview_mask.shape[0],coords='Display')
            self.subview_mask = self.geometry.display_to_original_image(subview_mask,interpolation='nearest')
            
            # Load the image. Note with the opencv imread function, it will silently return None if the image file does not exist.
            image = cv2.imread(os.path.join(save_file.get_temp_path(),'image.png'))
            if image is not None:
                if len(image.shape) == 3:
                    if image.shape[2] == 3:
                        image[:,:,:3] = image[:,:,2::-1]
                
                self.image = self.geometry.display_to_original_image(image,interpolation='cubic')        
            
            self.n_subviews = meta['n_subviews']
            self.history = meta['history']
            self.subview_names = meta['subview_names']
            self._type = meta['calib_type']
            self.pixel_size = meta['pixel_size']
            
            if self._type != 'fit':
                self.intrinsics_type = meta['intrinsics_type']

            # Load the primary point pairs
            try:
                with save_file.open_file('pointpairs.csv','r') as ppf:
                    self.pointpairs = PointPairs(ppf)
            except:
                self.pointpairs = None

            # Load fit results
            self.view_models = []
            for nview in range(self.n_subviews):
                try:
                    with save_file.open_file('calib_params_{:d}.json'.format(nview),'r') as f:
                        self.view_models.append(ViewModel.from_dict(json.load(f)))
                except IOError:
                    self.view_models.append(None)
                    
            # Load CAD config
            if 'cad_config.json' in save_file.list_contents():
                with save_file.open_file('cad_config.json','r') as f:
                    self.cad_config = json.load(f)

                # Bit of code required for calibrations created with Calcam 2.0.0-dev
                #-----------------------------------------------------------------------
                if type(self.cad_config['viewport']) is list:
                    self.cad_config['viewport'] = {'cam_x':self.cad_config['viewport'][0],'cam_y':self.cad_config['viewport'][1],'cam_z':self.cad_config['viewport'][2],'tar_x':self.cad_config['viewport'][3],'tar_y':self.cad_config['viewport'][4],'tar_z':self.cad_config['viewport'][5],'fov':self.cad_config['viewport'][6],'roll':0.}

            # Load any intrinsics constraints
            for i in range( len( [f for f in save_file.list_contents() if f.startswith('intrinsics_constraints') and 'points_' in f] ) ):

                im = cv2.imread(os.path.join(save_file.get_temp_path(),'intrinsics_constraints','im_{:03d}.png'.format(i)))
                if im is not None:
                    if len(im.shape) == 3:
                        if im.shape[2] == 3:
                            im[:,:,:3] = im[:,:,2::-1]
                
                with save_file.open_file(os.path.join('intrinsics_constraints','points_{:03d}.csv'.format(i)),'r') as ppf:
                    pp = PointPairs(ppf)

                self.intrinsics_constraints.append([im,pp])

            # Note: this is only needed for calibration created with Calcam 2.0.0-dev
            # --------------------------------------------------------------------------
            if os.path.join('intrinsics_constraints','intrinsics_calib.ccc') in save_file.list_contents():
                self.add_intrinsics_constraints( calibration = Calibration(os.path.join(save_file.get_temp_path(),'intrinsics_constraints','intrinsics_calib.ccc')) )
            
            if type(self.history) is list:
                old_history = self.history
                self.history = {}
                if  self._type != 'virtual':
                    self.history['image'] = None
                if self._type != 'fit':
                    self.history['extrinsics'] = None
                    self.history['intrinsics'] = None
                if self._type == 'fit':
                    self.history['pointpairs'] = [None,None]
                    self.history['intrinsics_constraints'] = []
                    self.history['fit'] = [None] * self.n_subviews

                if self._type != 'fit':
                    self.intrisnics_type = None

                for event in old_history:
                    if 'Image' in event[3]:
                        self.history['image'] = event[3] + ' by {:s} on {:s} at {:s}'.format(event[1],event[2],misc.get_formatted_time(event[0]))
                    elif 'Point pairs' in event[3]:
                        if self.history['pointpairs'][0] is None:
                            self.history['pointpairs'][0] = event[3] + ' by {:s} on {:s} at {:s}'.format(event[1],event[2],misc.get_formatted_time(event[0]))
                        else:
                            self.history['pointpairs'][1] = self.history['pointpairs'][1] = 'Last modified by {:s} on {:s} at {:s}'.format(event[1],event[2],misc.get_formatted_time(event[0]))
                    elif 'Fit' in event[3]:
                        subview_ind = self.subview_names.index(event[3].split('for ')[1])
                        self.history['fit'][subview_ind] = 'Modified by {:s} on {:s} at {:s}'.format(event[1],event[2],misc.get_formatted_time(event[0]))

            self.readonly = save_file.is_readonly()



    def set_image(self,image,src,coords='Display',transform_actions = [],subview_mask=None,pixel_aspect=1.,subview_names = None,pixel_size=None,offset=(0.,0.)):
        '''
        Set the main image associated with the calibration.

        Parameters:

            image(numpy.ndarray)         : Image data array
            src (str)                    : Description of where the image is from
            coords (str)                 : Either ``Display`` or ``Original`` specifying \
                                           the orientation of the provided image array.
            transform_actions (list)     : List of strings describing the \
                                           geometrical transformations between \
                                           original and display coordinates. 
            subview_mask (numpy.ndarray) : Integer array the same size as the image \
                                           where the value in each element specifies what \
                                           sub-view each pixel belongs to.
            subview_names (list)         : List of strings specifying the names of the sub-views.
            pixel_size (float)           : Physical size of the detector pixels in metres.
            offset (sequence)            : 2-element sequence specifying the (x,y) pixel coordinates of \
                                           the top-left corner of the image (for CMOS detectors with \
                                           a reduced readout area)
        '''
        image = image.copy()

        # If the array isn't already 8-bit int, make it 8-bit int...
        if image.dtype != np.uint8:
            # If we're given a higher bit-depth integer, it's easy to downcast it.
            if image.dtype == np.uint16 or image.dtype == np.int16:
                image = np.uint8(image/2**8)
            elif image.dtype == np.uint32 or image.dtype == np.int32:
                image = np.uint8(image/2**24)
            elif image.dtype == np.uint64 or image.dtype == np.int64:
                image = np.uint8(image/2**56)
            # Otherwise, scale it in a floating point way to its own max & min
            # and strip out any transparency info (since we can't be sure of the scale used for transparency)
            else:

                if image.min() < 0:
                    image = image - image.min()

                if len(image.shape) == 3:
                    if image.shape[2] == 4:
                        image = image[:,:,:-1]

                image = np.uint8(255.*(image - image.min())/(image.max() - image.min()))

        self.geometry = CoordTransformer()
        self.geometry.set_transform_actions(transform_actions)
        self.geometry.set_pixel_aspect(pixel_aspect,relative_to='Original')
        self.geometry.set_image_shape(image.shape[1],image.shape[0],coords=coords)
        self.geometry.offset = offset

        if coords.lower() == 'original':
            self.image = image
        else:
            self.image = self.geometry.display_to_original_image(image)

        if subview_mask is None:
            subview_mask = np.zeros(image.shape[:2],dtype='uint8')

        self.set_subview_mask(subview_mask,subview_names,coords)

        self.pixel_size = pixel_size

        if 'by' in src and 'on' in src and 'at' in src:
            self.history['image'] = src
        else:
            self.history['image'] = src + ' by {:s} on {:s} at {:s}'.format(misc.username,misc.hostname,misc.get_formatted_time())



    def set_subview_mask(self,mask,subview_names=None,coords='Original'):
        '''
        Set the mask specifying which sub-view each image pixel belongs to.

        Parameters:

            mask (numpy.ndarray) : Integer array the same size as the calibration's main image.
            subview_names (list) : List of strings specifying the names of the different sub-views
            coords (str)         : Either ``Original`` or ``Display``, specifies what orientation the \
                                   supplied mask is in.
        '''        
        n_subviews = mask.max() + 1

        if subview_names is None or subview_names == []:
            if n_subviews == 1:
                subview_names = ['Image']

            else:
                subview_names = ['Sub-view {:d}'.format(i + 1) for i in range(n_subviews)]
        else:
            if len(subview_names) != n_subviews:
                raise ValueError('The subview mask appears to show {:d} sub-views, but {:d} names were provided!'.format(n_subviews,len(subview_names)))

        mask = mask.copy()

        if coords.lower() == 'original':
            self.subview_mask = mask
        elif coords.lower() == 'display':
            self.subview_mask = self.geometry.display_to_original_image(mask)
            
        self.subview_names = subview_names

        if self.n_subviews != n_subviews:
            self.view_models = [None] * n_subviews
            self.history['fit'] = [None] * n_subviews

        self.n_subviews = n_subviews


    def get_image(self,coords='Display'):
        '''
        Get the image which was calibrated.

        Parameters:

            coords (str)           : Either ``Display`` or ``Original``, \
                                     what orientation to return the image.

        Returns:

            np.ndarray or NoneType : If the calibration contains an image: returns image data array \
                                     with shape (h x w x n) where n is the number of colour \
                                     channels in the image. If the calibration does not contain \
                                     an image, returns None.
        '''
        if self.image is None:
            return None
        else:
            im_out = self.image.copy()
            if coords.lower() == 'display':
                im_out = self.geometry.original_to_display_image(im_out,interpolation='cubic')
           
            return im_out
        
        
    def get_subview_mask(self,coords='Display'):
        '''
        Get an integer array the same shape as the image where
        the value of each element specifies which sub-view
        its corresponding image pixel belongs to.

        Parameters:

            coords (str)           : Either ``Display`` or ``Original``, \
                                     what orientation to return the mask.

        Returns:

            np.ndarray or NoneType : If the calibration contains an image: subview mask \
                                     array with shape (h x w). If the calibration does \
                                     not contain an image, returns None.
        '''
        if self.subview_mask is None:
            return None
        else:
            mask_out = self.subview_mask.copy()
            if coords.lower() == 'display':
                mask_out = self.geometry.original_to_display_image(mask_out,interpolation='nearest')
           
            return mask_out        
      


    def save(self,filename):
        '''
        Save the calibration to a file.

        Parameters:

            filename (str) : File name to save to. If it does not \
                             already end with .ccc, the extension will \
                             be added.
        '''

        if not filename.endswith('.ccc'):
            filename = filename + '.ccc'

        current_crop = self.crop
        self.set_detector_window(None)

        with ZipSaveFile(filename,'w') as save_file:

            # Save the image
            if self.image is not None:
                im_out = self.get_image(coords='Display')
                if len(im_out.shape) == 3:
                    if im_out.shape[2] > 2:
                        im_out[:,:,:3] = im_out[:,:,2::-1]  
                        
                cv2.imwrite(os.path.join(save_file.get_temp_path(),'image.png'),im_out)


            # Save the field mask
            cv2.imwrite(os.path.join(save_file.get_temp_path(),'subview_mask.png'),self.get_subview_mask(coords='display'))

            # Save the general information
            meta = {
                    'n_subviews': int(self.n_subviews),
                    'history':self.history,
                    'pixel_size':self.pixel_size,
                    'orig_paspect':self.geometry.pixel_aspectratio,
                    'image_offset':self.geometry.offset,
                    'image_transform_actions':self.geometry.transform_actions,
                    'subview_names':self.subview_names,
                    'calib_type':self._type,
                    'calcam_version':calcam_version
            }

            if self._type != 'fit':
                meta['intrinsics_type'] = self.intrinsics_type

            for nview in range(self.n_subviews):
                if self.view_models[nview] is not None:
                    with save_file.open_file('calib_params_{:d}.json'.format(nview),'w') as f:
                        json.dump(self.view_models[nview].get_dict(),f,indent=4,sort_keys=True)


            with save_file.open_file('calibration.json','w') as f:
                json.dump(meta,f,indent=4,sort_keys=True)


            # Save the primary point pairs (if any)
            if self.pointpairs is not None:
                if self.pointpairs.get_n_points() > 0:
                    with save_file.open_file('pointpairs.csv','w') as ppf:
                        self.pointpairs.save(ppf)

            # Save CAD config
            if self.cad_config is not None:
                with save_file.open_file('cad_config.json','w') as f:
                    json.dump(self.cad_config,f,indent=4,sort_keys=True)

            # Save intrinsics constraints
            save_file.mkdir('intrinsics_constraints')
            for i,intrinsics in enumerate(self.intrinsics_constraints):

                if intrinsics[0] is not None:

                    im_out = intrinsics[0]
                    if len(im_out) == 3:
                        if im_out.shape[2] == 3:
                            im_out[:,:,:3] = im_out[:,:,2::-1]
                    cv2.imwrite(os.path.join(save_file.get_temp_path(),'intrinsics_constraints','im_{:03d}.png'.format(i)),im_out)

                with save_file.open_file(os.path.join(save_file.get_temp_path(),'intrinsics_constraints','points_{:03d}.csv'.format(i)),'w') as ppf:
                    intrinsics[1].save(ppf)

        if current_crop is not None:
            self.set_detector_window(current_crop)



    def set_fit(self,subview,view_model):
        '''
        Add a fitted camera model to the calibration.
        Replaces any existing fit.

        Parameters:

            subview (int)                             : What sub-view index the fit applies to.
            view_model (calcam.calibration.ViewModel) : The fitted camera view model.
        '''
        self.view_models[subview] = view_model
        self.history['fit'][subview] = 'Modified by {:s} on {:s} at {:s}'.format(misc.username,misc.hostname,misc.get_formatted_time())


    def subview_lookup(self,x,y,coords='Display'):
        '''
        Check which sub-view given pixel coordinates belong to.

        Parameters:

            x,y (float)  : Pixel coordinates to check.
            coords (str) : Either ``Display`` or ``Original``, specifies whether \
                           the provided x and y coordinates are relative to the  \
                           image in display or original orientation. X and Y must \
                           be the same shape.

        Returns:

            np.ndarray   : Array of integers the same shape as input X and Y arrays. \
                           The value of each element specified which sub-view the \
                           corresponding input image position belongs to.
        '''
        if coords.lower() == 'display':
            shape = self.geometry.get_display_shape()
            mask = self.geometry.original_to_display_image(self.subview_mask)
        else:
            shape = self.geometry.get_original_shape()
            mask = self.subview_mask


        good_mask = (x >= -0.5) & (y >= -0.5) & (x < shape[0] - 0.5) & (y < shape[1] - 0.5)
        
        try:
            x[ good_mask == 0 ] = 0
            y[ good_mask == 0 ] = 0

            out = mask[np.round(y).astype('int'),np.round(x).astype('int')]

            out[good_mask == 0] = -1
        except TypeError:

            if good_mask:
                out = mask[np.round(y).astype('int'),np.round(x).astype('int')]
            else:
                out = -1

        return out




    def get_pupilpos(self,x=None,y=None,coords='display',subview=None):
        '''
        Get the camera pupil position in 3D space.

        Can be used together with :func:`get_los_direction` to obtain a full
        description of the camera's sight line geometry.

        Parameters:

            x,y (float or numpy.ndarray) : For calibrations with more than one subview, get the pupil \
                                           position(s) corresponding to these given image pixel coordinates.
            coords (str)                 : Only used if x and y are also given. Either ``Display`` \
                                           or ``Original``, specifies whether the provided x and y are in \
                                           display or original coordinates.
            subview (int)                : Which sub-view to get the pupil position for. \
                                           Only required for calibrations with more than 1 \
                                           sub-view.

        Returns:

            np.ndarray                  : Camera pupil position in 3D space. If not specifying \
                                          x or y inputs, this will be a 3 element array containing \
                                          the [X,Y,Z] coordinates of the pupil position in metres. \
                                          If using x and y inputs, the output array will be the same \
                                          shape as the x and y input arrays with an additional dimension \
                                          added; the X, Y and Z components are then given along the new \
                                          new array dimension.
        '''
        # If we're given pixel coordinates
        if x is not None or y is not None:

            # Validate the input coordinates
            if x is None or y is None:
                raise ValueError("X pixels and Y pixels must both be specified!")
            if np.shape(x) != np.shape(y):
                raise ValueError("X pixels array and Y pixels array must be the same size!")

            # Convert pixel coords if we need to
            if coords.lower() == 'original':
                x,y = self.geometry.original_to_display_coords(x,y)

            if subview is None:

                # Output should be the same shape as input + an extra length 3 axis
                output = np.zeros(np.shape(x) + (3,))

                # An array the same size as output sepcifying which sub-view calibration to use
                subview_mask = self.subview_lookup(x,y)
                subview_mask = np.tile( subview_mask, [3] + [1]*x.ndim )
                subview_mask = np.squeeze(np.swapaxes(np.expand_dims(subview_mask,-1),0,subview_mask.ndim),axis=0) # Changed to support old numpy versions. Simpler modern version: np.moveaxis(subview_mask,0,subview_mask.ndim-1)

                for nview in range(self.n_subviews):
                    pupilpos = np.tile( self.view_models[nview].get_pupilpos(), x.shape + (1,) )
                    output[subview_mask == nview] = pupilpos[subview_mask == nview]

            else:

                output = np.tile( self.view_models[subview].get_pupilpos() , x.shape + (1,) )

        else:

            if self.n_subviews == 1:
                subview = 0
            elif subview is None:
                raise ValueError('This calibration contains multiple sub-views; either pixel coordinates or subview number must be specified!')

            output = self.view_models[subview].get_pupilpos()


        return output



    def get_cam_matrix(self,subview=None):
        '''
        Get the camera matrix. 

        Parameters:
            
            subview (int) : For calibrations with multiple sub-views, \
                            which sub-view index to return the camera \
                            matrix for.

        Returns:

            np.matrix     : 3x3 camera matrix.

        '''
        if self.n_subviews > 1 and subview is None:
            raise ValueError('This calibration has more than 1 sub-view; sub-view must be specified!')

        elif subview is None:
            subview = 0

        if self.view_models[subview] is not None:
            return np.matrix(self.view_models[subview].cam_matrix)
        else:
            raise Exception('This calibration does not contain a camera model for sub-view #{:d}!'.format(subview))



    def get_cam_roll(self,subview=None):
        '''
        Get the camera roll. This is the angle between the lab 
        +Z axis and the camera's "view up" direction.

        Parameters:
            
            subview (int) : For calibrations with multiple sub-views, \
                            which sub-view index to return the camera \
                            roll for.

        Returns:

            float         : Camera roll in degrees. Positive angles correspond to a clockwise \
                            roll of the camera i.e. anti-clockwise roll of the image.

        '''
        if self.n_subviews > 1 and subview is None:
            raise ValueError('This calibration has more than 1 sub-view; sub-view must be specified!')

        elif subview is None:
            subview = 0

        return self.view_models[subview].get_cam_roll()


    # Get the horizontal and vertical field of view of a given sub-view
    def get_fov(self,subview=None,fullchip=False):
        '''
        Get the camera field of view.

        Parameters:
            
            subview (int)   : For calibrations with multiple sub-views, \
                              which sub-view index to return the field \
                              of view for.
            fullchip (bool) : For calibrations with multiple sub-views, \
                              setting this to True will return the field of \
                              view defined by the camaera model of the specified \
                              sub-view, as if that sub-view covered the whole image.

        Returns:

            tuple           : 2-element tuple containing the full angles of the horizontal and \
                              vertical fields of view (h_fov,v_fov) in degrees.
        '''
        if subview is None and self.n_subviews > 1:
            raise ValueError('This calibration contains multuple sub-views; subview number must be specified!')
        elif subview is None and self.n_subviews == 1:
            subview = 0

        subview_mask = self.geometry.original_to_display_image(self.subview_mask)

        # Calculate FOV by looking at the angle between sight lines at the image extremes
        if fullchip:
            hsize,vsize = self.geometry.get_display_shape()
            vcntr = vsize/2.
            hcntr = hsize/2.
        else:
            vcntr,hcntr = CoM( subview_mask == subview )

        vcntr = int(np.round(vcntr))
        hcntr = int(np.round(hcntr))

        # Horizontal extent of sub-field
        if fullchip:
            h_extent = np.array([0,hsize-1])
        else:
            h_extent = np.argwhere(subview_mask[vcntr,:] == subview)

        # Horizontal FOV
        norm1 = self.normalise(h_extent.min()-0.5,vcntr,subview=subview)
        norm2 = self.normalise(h_extent.max()+0.5,vcntr,subview=subview)
        fov_h = 180*(np.arctan(norm2[0]) - np.arctan(norm1[0])) / 3.141592635

        if fullchip:
            v_extent = np.array([0,vsize-1])
        else:
            v_extent = np.argwhere(subview_mask[:,hcntr] == subview)

        # Vertical field of view
        norm1 = self.normalise(hcntr,v_extent.min()-0.5,subview=subview)
        norm2 = self.normalise(hcntr,v_extent.max()+0.5,subview=subview)
        fov_v = 180*(np.arctan(norm2[1]) - np.arctan(norm1[1])) / 3.141592635

        return fov_h, fov_v



    def get_los_direction(self,x=None,y=None,coords='Display',subview=None):
        '''
        Get unit vectors representing the directions of the camera's sight-lines in 3D space. 

        Can be used together with :func:`get_pupilpos` to obtain a full description of the camera's sight-line geometry.

        Parameters:

            x,y (sequence of floats)    : Image pixel coordinates at which to get the sight-line directions. \
                                         x and y must be the same shape. If not specified, the line of sight direction \
                                         at the centre of every detector pixel is returned.

            coords (str)               : Either ``Display`` or ``Original``, specifies which image orientation the provided x and y \
                                         inputs and/or shape of the returned array correspond to.

            subview (int)              : If specified, forces the use of the camera model from the specified sub-view index. \
                                         If not given, the correct sub-view(s) will be chosen automatically.

        Returns:

            np.ndarray                 : Array of sight-line vectors. If specifying x_pixels and y_pixels, the output array will be \
                                         the same shape as the input arrays but with an extra dimension added. The extra dimension contains \
                                         the [X,Y,Z] components of the sight-line vectors. If not specifying x_pixels and y_pixels, the output \
                                         array shape will be (h x w x 3) where w and h are the image width and height in pixels.
        '''

        # If we're given pixel coordinates
        if x is not None or y is not None:

            if type(x) != np.ndarray or type(y) != np.ndarray:
                if type(x) == list:
                    x = np.array(x)
                    y = np.array(y)
                else:
                    x = np.array([x])
                    y = np.array([y])

            # Validate the input coordinates
            if x is None or y is None:
                raise ValueError("X pixels and Y pixels must both be specified!")
            if np.shape(x) != np.shape(y):
                raise ValueError("X pixels array and Y pixels array must be the same size!")

            # If given original coordinates, convert to display to do the calculation
            if coords.lower() == 'original':
                x,y = self.geometry.original_to_display_coords(x,y)

        # If not given any, generate our own image coordinates covering every pixel.
        else:
            if coords.lower() == 'original':
                shape = self.geometry.get_original_shape()
                x,y = np.meshgrid(np.arange(shape[0]),np.arange(shape[1]))
                x,y = self.geometry.original_to_display_coords(x,y)
            else:
                shape = self.geometry.get_display_shape()
                x,y = np.meshgrid(np.arange(shape[0]),np.arange(shape[1]))


        # Output should be the same shape as input + an extra length 3 axis
        output = np.zeros(np.shape(x) + (3,))


        if subview is None:

            # An array the same size as output sepcifying which sub-view calibration to use
            subview_mask = self.subview_lookup(x,y)
            subview_mask = np.tile( subview_mask, [3] + [1]*x.ndim )
            subview_mask = np.squeeze(np.swapaxes(np.expand_dims(subview_mask,-1),0,subview_mask.ndim),axis=0) # Changed to support old numpy versions. Simpler modern version: np.moveaxis(subview_mask,0,subview_mask.ndim-1)
            
            for nview in range(self.n_subviews):
                losdir = self.view_models[nview].get_los_direction(x,y)
                output[subview_mask == nview] = losdir[subview_mask == nview]

        else:

            output = self.view_models[subview].get_los_direction(x,y)


        return np.squeeze(output)


    def project_points(self,points_3d,coords='display',check_occlusion_with=None,fill_value=np.nan,occlusion_tol=1e-3):
        '''
        Get the image coordinates corresponding to given real-world 3D coordinates. 

        Optionally can also check whether the 3D points are hidden from the camera's view by part of the CAD model being in the way.

        Parameters:

            points_3d                            : 3D point coordinates, in metres, to project on to the image. Can be EITHER an Nx3 array, where N is the \
                                                   number of 3D points and each row gives [X,Y,Z] for a 3D point, or a sequence of 3 element sequences,\
                                                   where each 3 element array specifies a 3D point.
            
            coords (str)                         : Either ``Display`` or ``Original``, specifies which image orientation the returned image coordinates \
                                                   should correspond to.

            check_occlusion_with (calcam.CADModel or calcam.RayData) : If provided and fill_value is not None, for each 3D point the function will check if the point \
                                                   is hidden from the camera's view by part of the provided CAD model. If a point is hidden its \
                                                   returned image coordinates are set to fill_value. Note: if using a RayData onject, always use Raydata resulting \
                                                   from a raycast of the complete detector, or else project_points will be incredibly slow.

            fill_value (float)                   : For any 3D points not visible to the camera, the returned image coordinates will be set equal to \
                                                   this value. If set to ``None``, image coordinates will be returned for every 3D point even if the \
                                                   point is outside the camera's field of view or hidden from view.

            occlusion_tol (float)                : Tolerance (in mrtres) to use to check point occlusion. Try increasing this value if having trouble \
                                                   with points being wrongly detected as occluded.  

        Returns:

            list of np.ndarray                  : A list of Nx2 NumPY arrays containing the image coordinates of the given 3D points (N is the number of input 3D points). \
                                                  Each NumPY array corresponds to a single sub-view, so for images without multuiple sub-views this will return a single element \
                                                  list containing an Nx2 array. Each row of the NumPY arrays contains the [X,Y] image coordinates of the corresponding input point. \
                                                  If fill_value is not None, points not visible to the camera have their coordinates set to ``[fill_value, fill_value]``.
        '''
        points_3d = np.array(points_3d)

        # This will be the output
        points_2d = []

        if isinstance(check_occlusion_with,RayData):
            orig_raydata_crop = check_occlusion_with.crop
            check_occlusion_with.set_detector_window(self.crop)

        for nview in range(self.n_subviews):

            if self.view_models[nview] is None:
                # Check the input points are in a suitable format
                if np.ndim(points_3d) < 3:
                    dims = (np.shape(points_3d)[0],2)
                else:
                    dims = points.shape[:-1] + (2,)

                p2d = np.zeros(dims)
                p2d[:] = fill_value

            else:

                # Do the point projection for this sub-fov
                p2d =  self.view_models[nview].project_points(points_3d)

                if len(p2d.shape) == 1:
                    p2d = p2d[np.newaxis,:]

                # If we're checking whether the 3D points are actually visible...
                if fill_value is not None:

                    # Create a mask indicating where the projected points are outside their correct
                    # sub-view (including out of the image completely)
                    wrong_subview_mask = self.subview_lookup(p2d[:,0],p2d[:,1]) != nview

                    # If given a CAD model to check occlusion against, compare the distances to the 3D points with
                    # the distance to a surface in the CAD model
                    if check_occlusion_with is not None:
                        point_vectors = points_3d - np.tile( self.view_models[nview].get_pupilpos() , (points_3d.shape[0],1) )
                        point_distances = np.sqrt( np.sum(point_vectors**2,axis= 1))

                        if type(check_occlusion_with) is not RayData:
                            # Ray cast to get the ray lengths
                            ray_lengths = raycast_sightlines(self,check_occlusion_with,p2d[:,0],p2d[:,1],verbose=False,force_subview=nview).get_ray_lengths()
                        else:
                            if not check_occlusion_with.fullchip:
                                print('WARNING: Checking for point occlusion using a RayData object which is not for the whole detector. This will be very, very slow - it is highly recommended to raycast the whole detector and use that RayData.') 
                            try:
                                if check_occlusion_with.binning is not None:
                                    postol = np.sqrt(2) * check_occlusion_with.binning / 2.
                                else:
                                    postol = np.sqrt(2)
                                ray_lengths = check_occlusion_with.get_ray_lengths(p2d[:,0],p2d[:,1],im_position_tol = postol)
                            except:
                                raise Exception('Could not use the supplied Ray Data to check occlusion.')

                        # The 3D points are invisible where the distance to the point is larger than the
                        # ray length
                        occluded_mask = ray_lengths < (point_distances - occlusion_tol)

                        p2d[ np.tile(occluded_mask[:,np.newaxis],(1,2))  ] = fill_value

                    p2d[ np.tile(wrong_subview_mask[:,np.newaxis],(1,2)) ] = fill_value


            # If the user asked for things in original coordinates, convert them.
            if coords.lower() == 'original':
                p2d[:,0],p2d[:,1] = self.geometry.display_to_original_coords(p2d[:,0],p2d[:,1])

            points_2d.append(p2d)

        if isinstance(check_occlusion_with,RayData):
            check_occlusion_with.set_detector_window(orig_raydata_crop)

        return points_2d



    def undistort_image(self,image,coords='display'):
        '''
        Correct lens distortion a given image from the calibrated camera,
        to give an image with a pure perspective projection.

        Parameters:
            image (np.ndarray) : (h x w x N) array containing the image to be un-distorted,
                                 where N is the number of colour channels.
            coords (str)       : Either ``Display`` or ``Original``, specifies which orientation \
                                 the input image is in.

        Returns:

            np.ndarray         : Image data array the same shape as the input array containing the \
                                 corrected image.
        '''
        if coords.lower() == 'original':
            image = self.geometry.original_to_display_image(image)

        image_out = np.zeros(image.shape)

        subview_mask_display = self.geometry.original_to_display_image(self.subview_mask)
        
        for nview in range(self.n_subviews):

            subview_mask = subview_mask_display == nview

            im_in = image.copy()
            if len(im_in.shape) > 2:
                im_in[ np.tile(subview_mask[:,:,np.newaxis],(1,1,im_in.shape[2])) == 0 ] = 0
            else:
                im_in[ subview_mask == 0 ] = 0

            undistorted =  self.view_models[nview].undistort_image(im_in)

            if len(im_in.shape) > 2:
                image_out[ np.tile(subview_mask[:,:,np.newaxis],(1,1,im_in.shape[2])) ] = undistorted[ np.tile(subview_mask[:,:,np.newaxis],(1,1,im_in.shape[2])) ]
            else:
                image_out[ subview_mask ] = undistorted[ subview_mask ]

        return image_out


    def get_cam_to_lab_rotation(self,subview=None):
        '''
        Get a 3D rotation matrix which will rotate a point in the camera coordinate system
        (see Calcam theory documentation) in to the lab coordinate system's orientation.

        Parameters:
            subview (int): For calibrations with multiple sub-views, specifies which sub-view \
                           to return the rotation matrix for.

        Returns:
            np.matrix    : 3x3 rotation matrix.

        '''
        if subview is None:
            if self.n_subviews > 1:
                raise Exception('This calibration has multiple sub-views; you must specify a pixel location to get_cam_to_lab_rotation!')
            else:
                subview = 0

        return self.view_models[subview].get_cam_to_lab_rotation()


    def normalise(self,x,y,subview=None):
        '''
        Given x and y image pixel coordinates, return corresponding normalised coordinates
        (see Calcam theory documentation).

        Parameters:

            x,y (sequences)  : Sequences of x and y pixel coordinates to convert to normalised\
                               coordinates. x and y must be the same shape.
            subview (int)    : If specified, force the calculation to use the view model \
                               from the given sub-view. If not specified, the correct sub-view \
                               is chosen automatically.

        Returns:

            np.ndarray       : Array containing nroamlised coordinates. The output array will be the \
                               same shape as the input x and y arrays with an extra dimension added; \
                               the extra dimension contains the [x_n, y_n] normalised coordinates at the \
                               corresponding input coordinates.

        '''
        if subview is None:
            subview = self.subview_lookup(x,y)
            slic = [slice(None)]*(len(subview.shape)+1)
            slic[-1] = np.newaxis
            subview = np.tile(subview[tuple(slic)],list(np.ones(len(subview.shape),dtype=int)) + [2])

            outp = np.zeros(x.shape + (2,))

            for isubview in range(self.n_subviews):
                if self.view_models[isubview] is not None:
                    outp[subview == isubview] = self.view_models[isubview].normalise(x,y)[subview == isubview]
                else:
                    outp[subview == isubview] = np.nan
        else:
            outp = self.view_models[subview].normalise(x,y)

        return outp



    def set_calib_intrinsics(self,intrinsics_calib,update_hist_recursion=True,subview=None):
        '''
        For manual alignment or virtual calibrations: set the camera intrinsics
        of this calibration from an existing calcam calibration.

        Parameters:

            intrinsics_calib (calcam.Calibration) : Calibration from which to import \
                                                    the intrinsics.
            update_hist_recursion (bool)          : If giving a non-fit type calibration \
                                                    from which to load the intrinsics, whether \
                                                    to add the loading of that to this calib's \
                                                    history (if True) or just transparently pass \
                                                    through the intrinsics history (if False)
            subview (int)                         : If setting th intrinsics from a calibration with
                                                    more than 1 subview, which sub-view from which to 
                                                    take the intrinsics.
        '''
        if self._type == 'fit':
            raise Exception('You cannot modify the intrinsics of a fitted calibration.')

        if len(intrinsics_calib.view_models) > 1 and subview is None:
            raise Exception('When setting intrinsics from a calibration with multiple sub-views, the sub-view to set intrinsics from must be specified!')

        if subview is None:
            subview = 0

        coeffs_dict = intrinsics_calib.view_models[subview].get_dict()

        try:
            coeffs_dict['rvec'] = self.view_models[0].get_dict()['rvec']
            coeffs_dict['tvec'] = self.view_models[0].get_dict()['tvec']
        except:
            pass

        self.view_models = [ViewModel.from_dict(coeffs_dict)]
        self.subview_mask = np.zeros(intrinsics_calib.subview_mask.shape,dtype=np.uint8)
        self.geometry = copy.copy(intrinsics_calib.geometry)
        self.pixel_size = intrinsics_calib.pixel_size
        self.intrinsics_constraints = []

        self.view_models[0] = intrinsics_calib.view_models[0]

        if intrinsics_calib._type == 'fit':
            self.intrinsics_constraints.append((intrinsics_calib.get_image(coords='Display'),intrinsics_calib.pointpairs))
            self.intrinsics_constraints = self.intrinsics_constraints + intrinsics_calib.intrinsics_constraints
            self.intrinsics_type = 'calibration'
            self.history['intrinsics'] = (intrinsics_calib.history,'Loaded from calibration "{:s}" by {:s} on {:s} at {:s}'.format(intrinsics_calib.name,misc.username,misc.hostname,misc.get_formatted_time()))

        else:
            self.intrinsics_type = intrinsics_calib.intrinsics_type
            self.intrinsics_constraints = intrinsics_calib.intrinsics_constraints
            if update_hist_recursion:
                self.history['intrinsics'] = (intrinsics_calib.history['intrinsics'],'Loaded from calibration "{:s}" by {:s} on {:s} at {:s}'.format(intrinsics_calib.name,misc.username,misc.hostname,misc.get_formatted_time()))
            else:
                self.history['intrinsics'] = intrinsics_calib.history['intrinsics']



    def set_chessboard_intrinsics(self,view_model,images_and_points,src):
        '''
        For manual alignment or virtual calibrations: set the camera intrinsics
        from a view model obtained from chessboard image fitting.

        Parameters:

            view_model (calcam.calibration.ViewModel) : Calibration from which to import \
                                                        the intrinsics.
        '''
        if self._type == 'fit':
            raise Exception('You cannot modify the intrinsics of a fitted calibration.')

        coeffs_dict = view_model.get_dict()
        try:
            coeffs_dict['rvec'] = self.view_models[0].get_dict()['rvec']
            coeffs_dict['tvec'] = self.view_models[0].get_dict()['tvec']
        except:
            pass

        self.view_models = [ViewModel.from_dict(coeffs_dict)]

        if self.geometry.get_display_shape() != images_and_points[0][0].shape[:2][::-1]:
            self.subview_mask = np.zeros(images_and_points[0][0].shape[:2],dtype=np.uint8)
            self.geometry = CoordTransformer(orig_x=self.subview_mask.shape[1],orig_y = self.subview_mask.shape[0])
            self.pixel_size = None

        self.intrinsics_constraints = images_and_points
        self.intrinsics_type = 'chessboard'

        if 'by' in src and 'on' in src and 'at' in src:
            self.history['intrinsics'] = src
        else:
            self.history['intrinsics'] = src + ' by {:s} on {:s} at {:s}'.format(misc.username,misc.hostname,misc.get_formatted_time())


    def set_pinhole_intrinsics(self,fx,fy,cx=None,cy=None,nx=None,ny=None):
        '''
        For manual alignment or virtual calibrations: set the camera intrinsics
        to be an ideal pinhole camera.

        Parameters:

            fx, fy (float) : Focal length in pixels in the horizontal and vertical directions.
            cx, cy (float) : Position of the perspective projection centre on the image in pixels. \
                             If not given, this is set to the image centre.
            nx, ny (int)   : Number of detector pixels in the horizontal and vertical directions. Must be \
                             given for virtual calibrations but not for any other type.
        '''
        if self._type == 'fit':
            raise Exception('You cannot modify the intrinsics of a fitted calibration.')
        
        elif self._type == 'virtual':
            if (cx is None or cy is None or nx is None or ny is None):
                raise ValueError('All of fx,fy,cx,cy,nx and ny must be specified for a virtual calibration.')
            else:
                self.geometry = CoordTransformer(orig_x=nx,orig_y = ny)
                self.subview_mask = np.zeros([ny,nx],dtype=np.uint8)

        elif self._type == 'alignment':
            shape = self.geometry.get_display_shape()
            if cx is None:
                cx = shape[0]/2
            if cy is None:
                cy = shape[1]/2

        coeffs_dict = {'fx':fx,'fy':fy,'cx':cx,'cy':cy,'dist_coeffs':np.zeros(5)}

        try:
            coeffs_dict['rvec'] = self.view_models[0].get_dict()['rvec']
            coeffs_dict['tvec'] = self.view_models[0].get_dict()['tvec']
        except:
            pass

        self.view_models = [PerspectiveViewModel(coeffs_dict=coeffs_dict)]

        self.intrinsics_constraints = []

        self.intrinsics_type = 'pinhole'

        self.history['intrinsics'] = 'Set by {:s} on {:s} at {:s}'.format(misc.username,misc.hostname,misc.get_formatted_time())


    def set_extrinsics(self,campos,upvec=None,camtar=None,view_dir=None,cam_roll=None,src=None):
        '''
        Manually set the camera extrinsic parameters. 
        Only applicable for synthetic or manual alignment type calibrations.

        Parameters:

            campos (sequence)   : 3-element sequence specifying the camera position (X,Y,Z) in metres.

            view_dir (sequence) : 3D vector [X,Y,Z] specifying the camera view direction. Either view_dir or camtar must \
                                  be given; if both are given then view_dir is used.
            
            camtar (sequence)   : 3-element sequence specifying a point in 3D space where the camera is pointed to. \
                                  Either camtar or view_dir must be given; if both are given then view_dir is used.

            upvec (sequence)    : 3-element sequence specifying the camera up vector. Either upvec or cam_roll must \
                                  be given; if both are given then upvec is used. upvec must be orthogonal to the viewing \
                                  direction.

            cam_roll (float)    : Camera roll in degrees. This is the angle between the lab +Z axis and the camera's "view up" \
                                  direction. Either cam_roll or upvec must be given; if both are given the upvec is used.

            src (str)           : Human-readable string describing where these extrinsics come from, for data provenance. \
                                  If not given, basic information like current username, hostname and time are used. 
        '''

        if self._type == 'fit':
            raise Exception('You cannot modify the extrinsics of a fitted calibration.')

        if view_dir is not None:
            w = view_dir
        elif camtar is not None:
            w = np.squeeze(np.array(camtar) - np.array(campos))
        else:
            raise ValueError('Either viewing target or view direction must be specified!')

        w = w / np.sqrt(np.sum(w**2))

        if upvec is not None:
            v = upvec
        elif cam_roll is not None:
            z_projection = np.array([ -w[0]*w[2], -w[1]*w[2],1-w[2]**2 ])
            v = np.squeeze( misc.rotate_3d(z_projection,w,cam_roll)	)
        else:
            raise ValueError('Either upvec or camera roll must be given!')

        v = v / np.sqrt(np.sum(v**2))

        if np.dot(w,v) > 1e-6:
            raise ValueError('Camera view direction and up vector must be orthogonal!')

        u = np.cross(w,v)

        Rmatrix = np.zeros([3,3])
        Rmatrix[:,0] = u
        Rmatrix[:,1] = -v
        Rmatrix[:,2] = w
        Rmatrix = np.matrix(Rmatrix)

        campos = np.matrix(campos)
        if campos.shape[0] < campos.shape[1]:
            campos = campos.T

        self.view_models[0].tvec = np.array(-Rmatrix.T * campos)
        self.view_models[0].rvec = np.array(-cv2.Rodrigues(Rmatrix)[0])

        if src is None:
            self.history['extrinsics'] = 'Set by {:s} on {:s} at {:s}'.format(misc.username,misc.hostname,misc.get_formatted_time())
        else:
            self.history['extrinsics'] = src


    def get_undistort_coeffs(self,radial_terms=None,include_tangential=None,subview=None):
        '''
        Get a set of parameters which can be used to analytically calculate image coordinate un-distortion.
        This can be useful if you need to calculate point un-distortion faster than the usual numerical method.
        This fits a model of the form of the :ref:`perspective distortion model <distortion_eqn>` but with coordinate vectors
        :math:`(x_n, y_n)` and :math:`(x_d,y_d)` interchanged. Which coefficients are included can be set by optional input
        arguments; by default the same terms which were enabled in the calibration fit are also included in this
        fit. Note: this function does not work with fisheye calibrations.

        Parameters:

            radial_terms (int)        : Number of terms to include in the radial distortion model, can be in \
                                        the range 1 - 3. If < 3, higher order coefficients are set to 0. \
                                        If not provided, uses the same number of terms as the calibration fit.

            include_tangential (bool) : Whether to include the tangential distortion coefficients p1 and p2. \
                                        If not given, uses the same option as was used in the calibration.
                                        
            subview (int)             : For calibrations with multiple sub-views, what sub-view to get the parameters for.

        Returns:

            dict : A dictionary containing the fitted coeffcients. Radial distortion coefficients are in keys: \
                   'k1', 'k2' and 'k3'; tangential coefficients are in keys 'p1' and 'p2'. An additional key 'rms_error' \
                   gives the RMS fit error, in pixels, which indicates how well these fitted parameters reproduce \
                   the full numerical distortion inversion.

        '''

        if subview is None:
            if self.n_subviews == 1:
                subview = 0
            else:
                raise Exception('This calibration contains muyltiple sub-views; therefore the subview number must be specified.')

        if self.view_models[subview].model != 'perspective':
            raise Exception('Undistortion parameter getting is not supported for this model type.')

        if radial_terms is None:
            if 'Disable k3' in self.view_models[subview].fit_options:
                if 'Disable k2' in self.view_models[subview].fit_options:
                    radial_terms = 1
                else:
                    rdial_terms = 2
            else:
                radial_terms = 3

        if include_tangential is None:
            if 'Disable Tangential Distortion' in self.view_models[subview].fit_options:
                include_tangential = False
            else:
                include_tangential = True


        # First we make a 32x32 array of points over the image (these are our distorted points)
        px,py = np.meshgrid(np.linspace(0,self.geometry.get_display_shape()[0]-1,32),np.linspace(0,self.geometry.get_display_shape()[1]-1,32))
        xd = np.hstack((px.flatten()[:,np.newaxis],py.flatten()[:,np.newaxis]))

        # Now run the numerical un-distoirtion on these points
        px,py = self.view_models[subview].normalise(xd[:,0],xd[:,1])
        xn = np.hstack((px.flatten()[:,np.newaxis],py.flatten()[:,np.newaxis]))

        # We actually need xd in normalised coordinates, also...
        xd[:,0] = (xd[:,0] - self.view_models[subview].cam_matrix[0,2]) / self.view_models[subview].cam_matrix[0,0]
        xd[:,1] = (xd[:,1] - self.view_models[subview].cam_matrix[1,2]) / self.view_models[subview].cam_matrix[1,1]

        # Now fit the model!
        x0 = [0] * radial_terms + [0,0] * include_tangential
        opt_result = minimize(undistort_model_residual,x0,args=(xd,xn,radial_terms,include_tangential))

        # Put the results in to a friendly dictionary
        res = {'k1':opt_result.x[0]}
        param_ind = 1

        if radial_terms > 1:
            res['k2'] = opt_result.x[param_ind]
            param_ind += 1
        else:
            res['k2'] = 0.
        if radial_terms > 2:
            res['k3'] = opt_result.x[param_ind]
            param_ind += 1
        else:
            res['k3'] = 0.
        if include_tangential:
            res['p1'] = opt_result.x[param_ind]
            param_ind += 1
            res['p2'] = opt_result.x[param_ind]
        else:
            res['p1'] = 0.
            res['p2'] = 0.

        res['rms_error'] = opt_result.fun * (self.view_models[subview].cam_matrix[0,0] + self.view_models[subview].cam_matrix[1,1])/2.

        return res



    def __str__(self):
        '''
        Get a pretty string describing the calibration object in great detail.

        Returns:
            str : Multi-line string, separated with \\n, describing the object.
        '''
        # Header
        if self._type == 'fit':
            msg =  'Calcam Point Pair Fitting Calibration'
        elif self._type == 'alignment':
            msg =  'Calcam Manual Alignment Calibration'
        elif self._type == 'virtual':
            msg =  'Calcam Synthetic Calibration'

        msg = '='*len(msg) + '\n' + msg + '\n' + '='*len(msg) + '\n\n'

        # File info
        if self.filename is not None:
            msg = msg + '----\nFile\n----\n'
            msg = msg + 'File name: {:s}\n'.format(self.filename.replace('/',os.sep))
            msg = msg + 'File size: {:.2f} MiB\n\n'.format(os.path.getsize(self.filename) / 1024.**2)


        # Image info
        if self.image is not None:
            msg = msg + '-----\nImage\n-----\n{:s}\n\n'.format(self.history['image'])
            geometry = self.geometry
            im_array = self.get_image()
            if np.any(np.array(geometry.get_display_shape()) != np.array(geometry.get_original_shape())):
                msg = msg + 'Image shape:         {0:d} x {1:d} pixels as displayed (Raw data: {2:d} x {3:d})\n'.format(geometry.get_display_shape()[0],geometry.get_display_shape()[1],geometry.get_original_shape()[0],geometry.get_original_shape()[1])
            else:
                msg = msg + 'Image shape:         {0:d} x {1:d} pixels\n'.format(geometry.get_display_shape()[0],geometry.get_display_shape()[1],np.prod(geometry.get_display_shape()) / 1e6 )
            
            if len(im_array.shape) == 2:
                msg = msg + 'Colour:              Monochrome'
            elif len(im_array.shape) == 3:
                if np.all(im_array[:,:,0] == im_array[:,:,1]) and np.all(im_array[:,:,2] == im_array[:,:,1]):
                    msg = msg + 'Colour:              Monochrome'
                else:
                    msg = msg + 'Colour:              RGB Colour'
                if im_array.shape[2] == 4:
                    msg = msg + ' + Transparency'

            if len(self.geometry.transform_actions) > 0:
                transform_list = []
                for action in self.geometry.transform_actions:
                    if action == 'flip_up_down':
                        transform_list.append('Vertical flip')
                    elif action == 'flip_left_right':
                        transform_list.append('Horizontal flip')
                    elif action == 'rotate_clockwise_90':
                        transform_list.append(u'90 degree clockwise rotation')
                    elif action == 'rotate_clockwise_180':
                        transform_list.append(u'180 degree rotation')
                    elif action == 'rotate_clockwise_270':
                        transform_list.append(u'90 degree anti-clockwise rotation')
                
                msg = msg + '\nDisplay Orientation: {:s}'.format(' + '.join(transform_list))

            if self.pixel_size is not None:
                msg = msg + '\nCamera pixel size:   {:.1f} x {:.1f} um'.format(1e6*self.pixel_size,1e6*self.pixel_size*self.geometry.pixel_aspectratio)

            msg = msg + '\nSub-views:           {:d} ({:s})\n\n'.format(self.n_subviews,', '.join(['"{:s}"'.format(name) for name in self.subview_names]))


        # Point paiir info for fitting selfs
        if self.pointpairs is not None:
            msg = msg + '------------------\nCalibration Points\n------------------\n{:s}\n'.format(self.history['pointpairs'][0])
            if self.history['pointpairs'][1] is not None:
                msg = msg + self.history['pointpairs'][1]
            msg = msg + '\n\n'

            total_pp = self.pointpairs.get_n_points()
            subview_string = ''

            if self.n_subviews > 1:
                subview_string = ': ' + ', '.join( ['{:d} on {:s}'.format(self.pointpairs.get_n_points(subview=n),self.subview_names[n]) for n in range(self.n_subviews)] )
     
            subview_string = subview_string +  '.'

            msg = msg + '{:d} point pairs{:s}\n'.format(total_pp,subview_string)
            if len(self.intrinsics_constraints) > 0:
                n_ims = len(self.intrinsics_constraints)
                n_points = 0
                for ic in self.intrinsics_constraints:
                    n_points = n_points + ic[1].get_n_points()
                msg = msg + '{:d} point pairs over {:d} image(s) for additional intsinrics constraints.'.format(n_points,n_ims)
            msg = msg + '\n\n'


        # Fit info for fitting selfs.
        if self._type == 'fit':
            if self.view_models.count(None) < len(self.view_models):
                msg = msg + '----------------------\nFitted Camera Model(s)\n----------------------\n'

            for subview in range(self.n_subviews):
                if self.view_models[subview] is not None:
                    if self.n_subviews > 1:
                        msg = msg + '\n{:s}\n{:s}\n'.format(self.subview_names[subview],'~'*len(self.subview_names[subview]))

                    msg = msg + self.history['fit'][subview] + '\n'
                    msg = msg + 'Fit options used: {:s}\n\n'.format(', '.join(self.view_models[subview].fit_options))
                    msg = msg + 'RMS Re-projection error:     {:.2f} px\n'.format(self.view_models[subview].reprojection_error)
                    msg = msg + self.extrinsics_info_str(subview)
                    msg = msg + self.intrinsics_info_str(subview)


        # Model info for alignment or virtual selfs
        if self._type in ['alignment','virtual']:
            msg = msg + '------------\nCamera Model\n------------\n\n'
            if self.intrinsics_type == 'calibration':
                hist_str = self.history['intrinsics'][1]
            else:
                hist_str = self.history['intrinsics']
            msg = msg + 'Intrinsics\n~~~~~~~~~~\nType: {:s}\n{:s}\n\n'.format(self.intrinsics_type.capitalize(),hist_str)
            if self.pixel_size is not None:
                msg = msg + 'Camera pixel size:           {:.1f} x {:.1f} um\n'.format(1e6*self.pixel_size,1e6*self.pixel_size*self.geometry.pixel_aspectratio)
            if np.any(np.array(self.geometry.get_display_shape()) != np.array(self.geometry.get_original_shape())):
                msg = msg + 'Number of pixels:            {0:d} x {1:d} as displayed (Original coords: {2:d} x {3:d})\n'.format(self.geometry.get_display_shape()[0],self.geometry.get_display_shape()[1],self.geometry.get_original_shape()[0],self.geometry.get_original_shape()[1])
            else:
                msg = msg + 'Number of pixels:            {0:d} x {1:d}\n'.format(self.geometry.get_display_shape()[0],self.geometry.get_display_shape()[1],np.prod(self.geometry.get_display_shape()) / 1e6 )

            msg = msg + self.intrinsics_info_str(0)
            msg = msg + 'Extrinsics\n~~~~~~~~~~\n{:s}\n\n'.format(self.history['extrinsics'])
            msg = msg + self.extrinsics_info_str(0)        

        return msg


    def intrinsics_info_str(self,subview):
        '''
        Get a pretty string describing the intrinsics for a given sub-view.

        Parameters:
            subview (int) : Which subview to get the description of.

        Returns:
            str : Multi-line string, separated with \\n, describing the intrinsics.
        '''
        model = self.view_models[subview]

        msg = ''
        msg = msg + 'Optical centre (x,y):        ( {:.0f}, {:.0f} ) px\n'.format(model.cam_matrix[0,2],model.cam_matrix[1,2])
        if model.cam_matrix[0,0] == model.cam_matrix[1,1]:
            fl = [model.cam_matrix[0,0]]
        else:
            fl = [model.cam_matrix[0,0],model.cam_matrix[1,1]]

        msg = msg + 'Focal Length:                '
        bkt1 = ''
        bkt2 = '\n'
        if self.pixel_size is not None:
            msg = msg + '{:s} mm'.format(' x '.join(['{:.1f}'.format(f*self.pixel_size*1000) for f in fl]))
            bkt1 = ' ('
            bkt2 = ')\n'
        msg = msg + bkt1 + '{:s} px'.format(' x '.join(['{:.0f}'.format(f) for f in fl])) + bkt2

        msg = msg + 'Field of view (h x v):       {:.1f} x {:.1f} degrees\n'.format(*self.get_fov(subview=subview))
            
        msg = msg + 'Distortion model:            {:s}\n'.format(model.model.capitalize())
        if model.model == 'perspective':
            msg = msg + 'Radial dist. (k) coeffs:     ( {:.4f}, {:.4f}, {:.4f} ) \n'.format(model.kc[0][0],model.kc[0][1],model.kc[0][4])
            msg = msg + 'Decentring dist. (p) coeffs: ( {:.4f}, {:.4f} )\n\n'.format(model.kc[0][2],model.kc[0][3])
        elif model.model == 'fisheye':
            msg = msg + 'Radial dist. (k) coeffs:     ( {:.4f}, {:.4f}, {:.4f}, {:.4f} ) \n'.format(model.kc[0],model.kc[1],model.kc[2],model.kc[3])

        return msg


    def extrinsics_info_str(self,subview):
        '''
        Get a pretty string describing the extrinsics for a given sub-view.

        Parameters:
            subview (int) : Which subview to get the description of.

        Returns:
            str : Multi-line string, separated with \\n, describing the extrinsics.
        '''
        model = self.view_models[subview]

        msg = ''
        # Line of sight at the field centre
        ypx,xpx = CoM( self.get_subview_mask(coords='Display') == subview)
        los_centre = model.get_los_direction(xpx,ypx)
        los_cc = model.get_los_direction( model.cam_matrix[0,2], model.cam_matrix[1,2])

        pupilpos = self.get_pupilpos(subview=subview)
        msg = msg + 'Pupil Position (X,Y,Z):      ( {:.3f}, {:.3f}, {:.3f} ) m\n'.format(pupilpos[0],pupilpos[1],pupilpos[2])
        msg = msg + 'View Direction (X,Y,Z):      ( {:.3f}, {:.3f}, {:.3f} ) at view centre\n'.format(los_centre[0],los_centre[1],los_centre[2]) + ' ' * 29 + '( {:.3f}, {:.3f}, {:.3f} ) along optical axis\n'.format(los_cc[0],los_cc[1],los_cc[2])
        if np.isfinite(model.get_cam_roll()): 
            msg = msg + 'Camera roll:                 {:.1f} degrees \n'.format(model.get_cam_roll())

        return msg
        
        
    def get_raysect_camera(self,coords='Display'):
        '''
        Get a RaySect observer corresponding to the calibrated camera.

        Parameters:
            coords (str)    : Either ``Display`` or ``Original`` specifying \
                              the orientation of the raysect camera.
        Returns:
            raysect.optical.observer.imaging.VectorCamera : RaySect camera object.
        '''     
        try:
            from raysect.optical.observer.imaging import VectorCamera
            from raysect.core.math.point import Point3D
            from raysect.core.math.vector import Vector3D
        except Exception as e:
            raise Exception('Could not import RaySect classes: {:}'.format(e))
        

        if coords.lower() == 'display':
            x,y = np.meshgrid(np.arange(self.geometry.get_original_shape()[0]),np.arange(self.geometry.get_original_shape()[1]))        
        elif coords.lower() == 'original':
            x,y = np.meshgrid(np.arange(self.geometry.get_original_shape()[0]),np.arange(self.geometry.get_original_shape()[1]))    

        origins = np.ndarray(x.shape,dtype=object)
        vectors = np.ndarray(x.shape,dtype=object)

        ppos = self.get_pupilpos(x,y,coords=coords)
        viewdirs = self.get_los_direction(x,y,coords=coords)

        for ix in range(x.shape[1]):
            for iy in range(x.shape[0]):
                origins[iy,ix] = Point3D(*ppos[iy,ix,:])
                vectors[iy,ix] = Vector3D(*viewdirs[iy,ix,:])   
        
        return VectorCamera(origins.T,vectors.T)


    def fullframe_meshgrid(self,coords,binning=1,expand=False):
        '''
        Get x and y coordinate arrays corresponding to the full image.

        Parameters:
            coords (str)    : Either ``Display`` or ``Original`` specifying \
                              the orientation of the raysect camera.

            binning (float) : Pixel binning.

            expand (bool)   : For calibrations of cropped images, whether to \
                              return the coordinates for the full chip (i.e. \
                              expand beyond the original calibration scope).

        Returns:
            (tuple of np.ndarray) : 2D arrays of X and Y coordinates.
        '''
        if coords.lower() == 'display':
            shape = self.geometry.get_display_shape()
            xl = np.linspace( (binning-1.)/2,float(shape[0]-1)-(binning-1.)/2,(1+float(shape[0]-1))/binning)
            yl = np.linspace( (binning-1.)/2,float(shape[1]-1)-(binning-1.)/2,(1+float(shape[1]-1))/binning)
            x,y = np.meshgrid(xl,yl)
        else:
            shape = self.geometry.get_original_shape()
            xl = np.linspace( (binning-1.)/2,float(shape[0]-1)-(binning-1.)/2,(1+float(shape[0]-1))/binning)
            yl = np.linspace( (binning-1.)/2,float(shape[1]-1)-(binning-1.)/2,(1+float(shape[1]-1))/binning)
            x,y = np.meshgrid(xl,yl)

        return x,y


# The 'fitter' class 
class Fitter:

    def __init__(self,model='perspective'):
        
        self.pointpairs = [None]
        self.set_model(model)

        # Default fit options
        self.fixaspectratio = True
        self.fixk1 = False
        self.fixk2 = False
        self.fixk3 = True
        self.fixk4 = False
        self.fixskew = True
        self.disabletangentialdist=False
        self.fixcc = False
        self.ignore_upside_down=False


    def set_model(self,model):

        if model == 'perspective':
            self.model = model
        elif model == 'fisheye':
            opencv_major_version = int(cv2.__version__[0])
            if opencv_major_version < 3:
                raise ValueError('Fisheye model fitting requires OpenCV 3 or newer, you have ' + cv2.__version__)
            else:
                self.model = model
        else:
            raise ValueError('Unknown model type ' + model)


    # Based on the current fit parameters, returns the fit flags
    # in the format required by OpenCV fitting functions.
    # Output: fitflags (long int)
    def get_fitflags(self):

        if self.model == 'perspective':
            fitflags = cv2.CALIB_USE_INTRINSIC_GUESS

            if self.fixaspectratio:
                fitflags = fitflags + cv2.CALIB_FIX_ASPECT_RATIO
            if self.fixk1:
                fitflags = fitflags + cv2.CALIB_FIX_K1
            if self.fixk2:
                fitflags = fitflags + cv2.CALIB_FIX_K2
            if self.fixk3:
                fitflags = fitflags + cv2.CALIB_FIX_K3
            if self.disabletangentialdist:
                fitflags = fitflags + cv2.CALIB_ZERO_TANGENT_DIST
            if self.fixcc:
                fitflags = fitflags + cv2.CALIB_FIX_PRINCIPAL_POINT
        
        elif self.model == 'fisheye':

            fitflags = cv2.fisheye.CALIB_RECOMPUTE_EXTRINSIC + cv2.fisheye.CALIB_USE_INTRINSIC_GUESS + cv2.fisheye.CALIB_FIX_SKEW

            if self.fixk1:
                fitflags = fitflags + cv2.fisheye.CALIB_FIX_K1
            if self.fixk2:
                fitflags = fitflags + cv2.fisheye.CALIB_FIX_K2
            if self.fixk3:
                fitflags = fitflags + cv2.fisheye.CALIB_FIX_K3
            if self.fixk4:
                fitflags = fitflags + cv2.fisheye.CALIB_FIX_K4
        
        return fitflags




    # Get a list of human-readable strings saying what fitting options are anebled. 
    # Output: list of strings, each string describes an enabled fit option.
    def get_fitflags_strings(self):
        
        Output = []

        if self.model == 'perspective':

            if self.fixaspectratio:
                Output.append('Fix Fx = Fy')
            if self.fixcc:
                Output.append('Fix CC at ({:.1f},{:.1f})'.format(self.initial_matrix[0,2],self.initial_matrix[1,2]))
            if self.disabletangentialdist:
                Output.append('Disable Tangential Distortion')

        if self.fixk1:    
            Output.append('Disable k1')
        if self.fixk2:    
            Output.append('Disable k2')
        if self.fixk3:    
            Output.append('Disable k3')
        if self.fixk4:
            Output.append('Disable k4')

        return Output


    def set_fitflags_strings(self,fitflags_strings):


        # Start off with resetting everything
        self.fixaspectratio = False
        self.fixk1 = False
        self.fixk2 = False
        self.fixk3 = False
        self.fixk4 = False
        self.fixskew = True
        self.disabletangentialdist=False
        self.fixcc = False

        # Set fit flags based on provided strings
        for string in fitflags_strings:
            if string == 'Fix Fx = Fy':
                self.fixaspectratio = True
            elif string.startswith('Fix CC at'):
                coords = string.split('(')[1].split(')')[0].split(',')
                self.fix_cc(True,Cx = float(coords[0]),Cy = float(coords[1]))
            elif string == 'Disable Tangential Distortion':
                self.disabletangentialdist = True
            elif string == 'Disable k1':
                self.fixk1 = True
            elif string == 'Disable k2':
                self.fixk2 = True
            elif string == 'Disable k3':
                self.fixk3 = True
            elif string == 'Disable k4':
                self.fixk4 = True


    def fix_cc(self,fix,field=0,Cx=None,Cy=None):
        if self.model == 'fisheye':
            raise Exception('This option is not available for the fisheye camera model.')

        self.fixcc = fix
        if Cx is not None:
            self.initial_matrix[0,2] = Cx
        if Cy is not None:
            self.initial_matrix[1,2] = Cy

    def fix_k1(self,fix):
        self.fixk1 = fix

    def fix_k2(self,fix):
        self.fixk2 = fix

    def fix_k3(self,fix):
        self.fixk3 = fix

    def fix_k4(self,fix):
        self.fixk4 = fix   

    def fix_k5(self,fix):
        self.fixk5 = fix

    def fix_k6(self,fix):
        self.fixk6 = fix

    def fix_tangential(self,fix):
        self.disabletangentialdist = fix

    def fix_aspect(self,fix):
        self.fixaspectratio = fix


    def get_n_params(self):
        
        # If we're doing a perspective fit...
        if self.model == 'perspective':
            free_params = 15
            free_params = free_params - self.fixk1
            free_params = free_params - self.fixk2
            free_params = free_params - self.fixk3
            free_params = free_params - 2*self.disabletangentialdist
            free_params = free_params - self.fixaspectratio
            free_params = free_params - 2*self.fixcc

        # Or for a fisheye fit...
        elif self.model == 'fisheye':
            free_params = 14
            free_params = free_params - self.fixk1
            free_params = free_params - self.fixk2
            free_params = free_params - self.fixk3
            free_params = free_params - self.fixk4

        return free_params


    # Do a fit, using the current input data and specified fit options.
    # Output: CalibResults instance containing the fit results.
    def do_fit(self):

        # Gather up the image and object points for this field
        obj_points = []
        img_points = []
        for pointpairs,subfield in self.pointpairs:
            obj_points.append([])
            img_points.append([])
            for point in range(len(pointpairs.object_points)):
                    if pointpairs.image_points[point][subfield] is not None:
                        obj_points[-1].append(pointpairs.object_points[point])
                        img_points[-1].append(pointpairs.image_points[point][subfield])
            if len(img_points[-1]) == 0:
                    obj_points.remove([])
                    img_points.remove([])

            obj_points[-1] = np.array(obj_points[-1],dtype='float32')
            img_points[-1] = np.array(img_points[-1],dtype='float32')
            
        obj_points = np.array(obj_points)
        img_points = np.array(img_points)


        # Do the fit!
        if self.model == 'perspective':
            if int(cv2.__version__[0]) > 2:
                fit_output = cv2.calibrateCamera(obj_points,img_points,self.image_display_shape,copy.copy(self.initial_matrix),None,flags=self.get_fitflags())
            else:
                fit_output = cv2.calibrateCamera(obj_points,img_points,self.image_display_shape,copy.copy(self.initial_matrix),flags=self.get_fitflags())

            fitted_model = PerspectiveViewModel(cv2_output = fit_output)
            fitted_model.fit_options = self.get_fitflags_strings()
            
            if not self.ignore_upside_down and fitted_model.get_cam_to_lab_rotation()[2,1] > 0:
                    raise ImageUpsideDown()
            
            return fitted_model

        elif self.model == 'fisheye':

            # Prepare input arrays in the annoying, strange way OpenCV requires them...
            obj_points = np.expand_dims(obj_points,1)
            img_points = np.expand_dims(img_points,1)
            rvecs = [np.zeros((1,1,3),dtype='float32') for i in range(len(self.pointpairs))]
            tvecs = [np.zeros((1,1,3),dtype='float32') for i in range(len(self.pointpairs))]
            fit_output = cv2.fisheye.calibrate(obj_points,img_points,self.image_display_shape,copy.copy(self.initial_matrix), np.zeros(4),rvecs,tvecs,flags = self.get_fitflags())
        
            fitted_model = FisheyeeViewModel(cv2_output = fit_output)
            #raise UserWarning(fitted_model.rvec)
            fitted_model.fit_options = self.get_fitflags_strings()
            
            if not self.ignore_upside_down and fitted_model.get_cam_to_lab_rotation()[2,1] > 0:
                    raise ImageUpsideDown()
                    
            return fitted_model


    # Set the primary point pairs to be fit to - these are the ones used for the extrinsics fit.
    # Input: PointPairs, a Calcam PointPairs object containing the points you want to fit.
    # In future, I want to add a similar function for adding additional intrinsics constraints 
    # (e.g. test pattern images taken in the lab)
    def set_pointpairs(self,pointpairs,subview=0):
        # The primary point pairs are always first in the list.
        self.pointpairs[0] = (pointpairs,subview)


    def set_image_shape(self,im_shape):

        self.image_display_shape = tuple(im_shape)

        # Initialise initial values for fitting
        initial_matrix = np.zeros((3,3))
        initial_matrix[0,0] = 1200    # Fx
        initial_matrix[1,1] = 1200    # Fy
        initial_matrix[2,2] = 1
        initial_matrix[0,2] = self.image_display_shape[0]/2    # Cx
        initial_matrix[1,2] = self.image_display_shape[1]/2    # Cy
        self.initial_matrix = initial_matrix        


    def add_intrinsics_pointpairs(self,pointpairs,subview=0):
        
        self.pointpairs.append( (pointpairs,subview) )


    def clear_intrinsics_pointpairs(self):
        del self.pointpairs[1:]
        



def undistort_model_residual(params,xd,xn,radial_order=2,include_tangential=True):

    if radial_order < 1 or radial_order > 3:
        raise ValueError('Order must be between 1 and 3!')

    params_index = 1
    k1 = params[0]
    if radial_order > 1:
        k2 = params[params_index]
        params_index += 1
    else:
        k2 = 0.

    if radial_order > 2:
        k3 = params[params_index]
        params_index += 1
    else:
        k3 = 0.

    if include_tangential:
        p1 = params[params_index]
        params_index += 1
        p2 = params[params_index]
    else:
        p1 = 0.
        p2 = 0.

    if params_index < params.size  - 1:
        raise ValueError('Too many parameters givem!')

    delta = 0.
    for i in range(xd.shape[0]):
        r = np.sqrt(np.sum(xd[i,:]**2))
        x_out = xd[i,0]*(1 + k1*r**2 + k2*r**4 + k3*r**6) + 2*p1*np.prod(xd[i,:]) + p2*(r**2 + 2*xd[i,0]**2)
        y_out = xd[i,1]*(1 + k1*r**2 + k2*r**4 + k3*r**6) + p1*(r**2+2*xd[i,1]**2) + 2*p2*np.prod(xd[i,:])
        delta = delta + ((x_out - xn[i,0])**2 + (y_out - xn[i,1])**2)/xd.shape[0]

    return np.sqrt(delta)<|MERGE_RESOLUTION|>--- conflicted
+++ resolved
@@ -536,11 +536,8 @@
                 orig_shape = self.geometry.get_original_shape()
 
                 if window[0] < self.geometry.offset[0] or window[1] < self.geometry.offset[1] or window[0] + window[2] > self.geometry.offset[0] + orig_shape[0] or window[1] + window[3] > self.geometry.offset[1] + orig_shape[1]:
-<<<<<<< HEAD
                     raise Exception('Requested crop of {:d}x{:d} at offset {:d}x{:d} exceeds the bounds of the original calibration ({:d}x{:d} at offset {:d}x{:d}). This is not possible for calibrations with multiple sub-views.'.format(window[2],window[3],window[0],window[1],self.geometry.x_pixels,self.geometry.y_pixels,self.geometry.offset[0],self.geometry.offset[1]))
-=======
-                    raise Exception('Requested crop exceeds the bounds of the original calibration. This is not possible for calibrations with multiple sub-views.')
->>>>>>> 0bdda65c
+
 
                 self.native_subview_mask = self.get_subview_mask(coords='Original')
 
