--- conflicted
+++ resolved
@@ -226,11 +226,7 @@
         retcode,dialog = gui.open_window(gui.ImageAlignDialog,ref_im,moved_im,correction)
     else:
         dialog = gui.ImageAlignDialog(None,parent_window,ref_im,moved_im,correction)
-<<<<<<< HEAD
-        retcode = dialog.exec_()
-=======
         retcode = dialog.exec()
->>>>>>> 28ccd1d5
 
     if retcode == gui.qt.QDialog.Accepted:
         return dialog.transform
