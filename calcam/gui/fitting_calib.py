'''
* Copyright 2015-2021 European Atomic Energy Community (EURATOM)
*
* Licensed under the EUPL, Version 1.1 or - as soon they
will be approved by the European Commission - subsequent
versions of the EUPL (the "Licence");
* You may not use this work except in compliance with the
Licence.
* You may obtain a copy of the Licence at:
*
* https://joinup.ec.europa.eu/software/page/eupl
*
* Unless required by applicable law or agreed to in
writing, software distributed under the Licence is
distributed on an "AS IS" basis,
* WITHOUT WARRANTIES OR CONDITIONS OF ANY KIND, either
express or implied.
* See the Licence for the specific language governing
permissions and limitations under the Licence.
'''

from collections import deque

from scipy.ndimage.measurements import center_of_mass as CoM

from .core import *
from .vtkinteractorstyles import CalcamInteractorStyle2D, CalcamInteractorStyle3D
from ..calibration import Calibration, Fitter, ImageUpsideDown
from ..pointpairs import PointPairs
from ..render import render_cam_view
from .. import misc
from ..image_enhancement import enhance_image, scale_to_8bit
from ..movement import manual_movement

max_undo_depth = 20

# Main calcam window class for actually creating calibrations.
class FittingCalib(CalcamGUIWindow):

    def __init__(self, app, parent = None, load_file=None):

        # GUI initialisation
        CalcamGUIWindow.init(self,'fitting_calib.ui',app,parent)

        # Start up with no CAD model
        self.cadmodel = None
        self.calibration = Calibration(cal_type='fit')

        # Set up VTK
        self.qvtkwidget_3d = qt.QVTKRenderWindowInteractor(self.vtkframe_3d)
        self.vtkframe_3d.layout().addWidget(self.qvtkwidget_3d)
        self.interactor3d = CalcamInteractorStyle3D(refresh_callback=self.refresh_3d,viewport_callback=self.update_viewport_info,cursor_move_callback=self.update_cursor_position,newpick_callback=self.new_point_3d,focus_changed_callback=lambda x: self.change_point_focus('3d',x),resize_callback=self.update_vtk_size,pre_move_callback=self.record_undo_state)
        self.qvtkwidget_3d.SetInteractorStyle(self.interactor3d)
        self.renderer_3d = vtk.vtkRenderer()
        self.renderer_3d.SetBackground(0, 0, 0)
        self.qvtkwidget_3d.GetRenderWindow().AddRenderer(self.renderer_3d)
        self.camera_3d = self.renderer_3d.GetActiveCamera()

        self.qvtkwidget_2d = qt.QVTKRenderWindowInteractor(self.vtkframe_2d)
        self.vtkframe_2d.layout().addWidget(self.qvtkwidget_2d)
        self.interactor2d = CalcamInteractorStyle2D(refresh_callback=self.refresh_2d,newpick_callback = self.new_point_2d,cursor_move_callback=self.update_cursor_position,focus_changed_callback=lambda x: self.change_point_focus('2d',x),pre_move_callback=self.record_undo_state)
        self.qvtkwidget_2d.SetInteractorStyle(self.interactor2d)
        self.renderer_2d = vtk.vtkRenderer()
        self.renderer_2d.SetBackground(0, 0, 0)
        self.qvtkwidget_2d.GetRenderWindow().AddRenderer(self.renderer_2d)
        self.camera_2d = self.renderer_2d.GetActiveCamera()

        self.populate_models()



        # Disable image transform buttons if we have no image
        self.image_settings.hide()

        self.tabWidget.setTabEnabled(2,False)
        self.tabWidget.setTabEnabled(3,False)
        self.tabWidget.setTabEnabled(4,False)


        # Callbacks for GUI elements
        self.image_sources_list.currentIndexChanged.connect(self.build_imload_gui)
        self.viewlist.itemSelectionChanged.connect(self.change_cad_view)
        self.camX.valueChanged.connect(self.change_cad_view)
        self.camY.valueChanged.connect(self.change_cad_view)
        self.camZ.valueChanged.connect(self.change_cad_view)
        self.tarX.valueChanged.connect(self.change_cad_view)
        self.tarY.valueChanged.connect(self.change_cad_view)
        self.tarZ.valueChanged.connect(self.change_cad_view)
        self.cam_roll.valueChanged.connect(self.change_cad_view)
        self.camFOV.valueChanged.connect(self.change_cad_view)
        self.load_model_button.clicked.connect(self.load_model)
        self.model_name.currentIndexChanged.connect(self.populate_model_variants)
        self.feature_tree.itemChanged.connect(self.update_checked_features)
        self.load_image_button.clicked.connect(self.load_image)
        self.im_flipud.clicked.connect(self.transform_image)
        self.im_fliplr.clicked.connect(self.transform_image)
        self.im_rotate_button.clicked.connect(self.transform_image)
        self.im_reset.clicked.connect(self.transform_image)
        self.im_y_stretch_button.clicked.connect(self.transform_image)
        self.load_pointpairs_button.clicked.connect(self.load_pointpairs)
        self.fitted_points_checkbox.toggled.connect(self.toggle_reprojected)
        self.overlay_checkbox.toggled.connect(self.update_overlay)
        self.enhance_checkbox.stateChanged.connect(self.toggle_enhancement)
        self.im_define_splitFOV.clicked.connect(self.edit_split_field)
        self.pixel_size_checkbox.toggled.connect(self.update_pixel_size)
        self.pixel_size_box.valueChanged.connect(self.update_pixel_size)
        self.load_chessboard_button.clicked.connect(self.modify_chessboard_constraints)
        self.chessboard_checkbox.toggled.connect(self.toggle_chessboard_constraints)
        self.load_intrinsics_calib_button.clicked.connect(self.modify_intrinsics_calib)
        self.intrinsics_calib_checkbox.toggled.connect(self.toggle_intrinsics_calib)
        self.viewport_load_calib.clicked.connect(self.load_viewport_calib)
        self.action_save.triggered.connect(self.save_calib)
        self.action_save_as.triggered.connect(lambda: self.save_calib(saveas=True))
        self.action_open.triggered.connect(self.load_calib)
        self.action_new.triggered.connect(self.reset)
        self.action_cal_info.triggered.connect(self.show_calib_info)
        self.overlay_colour_button.clicked.connect(self.change_overlay_colour)
        self.comparison_overlay_colour_button.clicked.connect(self.change_comparison_colour)
        self.open_comparison_calib.clicked.connect(self.select_comparison_calib)
        self.comparison_overlay_checkbox.toggled.connect(self.update_overlay)
        self.overlay_type.currentIndexChanged.connect(self.update_overlay)
        self.comparison_overlay_type.currentIndexChanged.connect(self.update_overlay)
        self.comparison_overlay_opacity_slider.valueChanged.connect(self.change_comparison_colour)

        self.control_sensitivity_slider.valueChanged.connect(lambda x: self.interactor3d.set_control_sensitivity(x*0.01))
        self.rmb_rotate.toggled.connect(self.interactor3d.set_rmb_rotate)
        self.interactor3d.set_control_sensitivity(self.control_sensitivity_slider.value()*0.01)

        self.del_pp_button.clicked.connect(self.remove_current_pointpair)
        self.clear_points_button.clicked.connect(self.clear_pointpairs)

        self.points_undo_button.clicked.connect(self.pointpairs_undo)

        self.overlay_opacity_slider.valueChanged.connect(self.change_overlay_colour)

        # Set up some keyboard shortcuts
        # It is done this way in 3 lines per shortcut to avoid segfaults on some configurations
        sc = qt.QShortcut(qt.QKeySequence(qt.QKeySequence.Delete),self)
        sc.setContext(qt.Qt.WindowShortcut)
        sc.activated.connect(self.remove_current_pointpair)

        sc = qt.QShortcut(qt.QKeySequence("Ctrl+F"),self)
        sc.setContext(qt.Qt.WindowShortcut)
        sc.activated.connect(self.do_fit)

        sc = qt.QShortcut(qt.QKeySequence("Ctrl+P"),self)
        sc.setContext(qt.Qt.WindowShortcut)
        sc.activated.connect(self.toggle_reprojected)

        sc = qt.QShortcut(qt.QKeySequence(qt.QKeySequence.Undo),self)
        sc.setContext(qt.Qt.WindowShortcut)
        sc.activated.connect(self.pointpairs_undo)

        # Odds & sods
        self.pixel_size_box.setSuffix(u' \u00B5m')

        self.viewport_calibs = DodgyDict()
        # Populate image sources list and tweak GUI layout for image loading.
        self.imload_inputs = {}
        self.image_load_options.layout().setColumnMinimumWidth(0,100)

        self.image_sources = self.config.get_image_sources()
        index = -1
        for i,imsource in enumerate(self.image_sources):
            self.image_sources_list.addItem(imsource.display_name)
            if imsource.display_name == self.config.default_image_source:
                index = i

        self.image_sources_list.setCurrentIndex(index)

        self.chessboard_pointpairs = []

        self.point_pairings = []
        self.selected_pointpair = None

        self.fitters = []
        self.fit_settings_widgets = []

        self.fit_overlay = None
        self.comp_overlay = None

        self.chessboard_history = []

        self.fit_results = []

        self.filename = None

        self.waiting_pointpairs = None

        self.pointpairs_history = deque(maxlen=max_undo_depth)

        self.n_points = [ [0,0] ] # One list per sub-field, which is [extrinsics_data, intrinsics_data]

        self.intrinsics_calib = None

        self.fit_initted = False

        self.overlay_opacity_slider.setValue(self.config.main_overlay_colour[3]*100)
        self.overlay_appearance_controls.hide()
        self.comparison_overlay_appearance.hide()

        # Start the GUI!
        self.show()
        self.interactor2d.init()
        self.interactor3d.init()
        self.qvtkwidget_3d.GetRenderWindow().GetInteractor().Initialize()
        self.qvtkwidget_2d.GetRenderWindow().GetInteractor().Initialize()
        self.interactor3d.on_resize()

        if load_file is not None:
            self.load_calib(load_file)


    def modify_intrinsics_calib(self):
        loaded_calib = self.object_from_file('calibration')

        if loaded_calib is not None:
            self.intrinsics_calib = loaded_calib
            if self.intrinsics_calib_checkbox.isChecked():
                self.intrinsics_calib_checkbox.setChecked(False)

            self.intrinsics_calib_checkbox.setChecked(True)
            self.unsaved_changes = True


    def toggle_intrinsics_calib(self,on):

        if on and self.intrinsics_calib is None:
            self.modify_intrinsics_calib()
            if self.intrinsics_calib is None:
                self.intrinsics_calib_checkbox.setChecked(False)
        self.reset_fit()
        self.update_pointpairs()
        self.update_n_points()
        self.unsaved_changes = True


    def select_comparison_calib(self):

        cal = self.object_from_file('calibration')

        if cal is not None:

            if all([vm is None for vm in cal.view_models]):
                raise UserWarning('The selected calibration file does not contain a camera model so cannot be used for comparison.')

            curr_shape = self.calibration.geometry.get_display_shape()
            comp_shape = cal.geometry.get_display_shape()
            if curr_shape != comp_shape:
                raise UserWarning('The selected calibration has different image dimensions ({:d} x {:d}) to the current calibration ({:d} x {:d}), so cannot be used to compare!'.format(comp_shape[0],comp_shape[1],curr_shape[0],curr_shape[1]))

            self.comp_calib = cal
            self.comparison_overlay_checkbox.setEnabled(True)
            self.comparison_overlay_checkbox.setChecked(True)
            self.comparison_name.setText(('...' + cal.filename[-25:]) if len(cal.filename) > 28 else cal.filename)

        elif self.comp_calib is None:
            self.comparison_overlay_checkbox.setChecked(False)
            self.comparison_overlay_checkbox.setEnabled(False)



            oversampling = int(np.ceil(min(1000 / np.array(self.calibration.geometry.get_display_shape()))))

            fname = cal.filename

            self.statusbar.showMessage('Rendering wireframe overlay...')
            self.app.setOverrideCursor(qt.QCursor(qt.Qt.WaitCursor))
            self.app.processEvents()

            orig_colours = self.cadmodel.get_colour()
            if self.comparison_overlay_type.currentIndex() == 0:
                self.cadmodel.set_wireframe(True)
            self.cadmodel.set_colour((1,1,1))
            self.comp_overlay = render_cam_view(self.cadmodel,cal,transparency=True,verbose=False,aa=2,oversampling=oversampling)
            self.cadmodel.set_colour(orig_colours)
            self.cadmodel.set_wireframe(False)

            self.statusbar.clearMessage()
            self.app.restoreOverrideCursor()
            self.comparison_overlay_checkbox.setEnabled(True)
            self.comparison_overlay_checkbox.setChecked(True)


    def on_close(self):
        self.qvtkwidget_2d.close()
        self.qvtkwidget_3d.close()


    def reset(self,keep_cadmodel=False):

        self.fit_initted = False

        if not keep_cadmodel:
            self.tabWidget.setTabEnabled(2,False)
            if self.cadmodel is not None:
                self.cadmodel.remove_from_renderer(self.renderer_3d)
                self.cadmodel.unload()
                self.feature_tree.blockSignals(True)
                self.feature_tree.clear()
                self.feature_tree.blockSignals(False)
                self.cadmodel = None

        self.clear_pointpairs()

        self.interactor2d.set_image(None)

        self.calibration = Calibration(cal_type='fit')

        self.image_settings.hide()

        self.comp_overlay = None
        self.comparison_overlay_checkbox.setChecked(False)
        self.comparison_overlay_checkbox.setEnabled(False)
        self.comparison_name.setText('No comparison calibration loaded')

        self.tabWidget.setTabEnabled(3,False)
        self.tabWidget.setTabEnabled(4,False)

        self.filename = None
        self.setWindowTitle('Calcam Calibration Tool (Point Fitting)')

        self.chessboard_pointpairs = []
        self.chessboard_checkbox.setChecked(False)
        self.intrinsics_calib = None
        self.intrinsics_calib_checkbox.setChecked(False)

        self.refresh_2d()
        self.refresh_3d()
        self.unsaved_changes = False


    def change_overlay_colour(self):

        if self.sender() is self.overlay_opacity_slider:
            new_colour = self.config.main_overlay_colour[:3]

        else:
            old_colour = self.config.main_overlay_colour
            new_colour = self.pick_colour(init_colour=old_colour)

        if new_colour is not None:

            new_colour = new_colour + [self.overlay_opacity_slider.value() / 100]
            self.config.main_overlay_colour = new_colour

            self.update_overlay()


    def change_comparison_colour(self):

        if self.sender() is self.comparison_overlay_opacity_slider:
            new_colour = self.config.second_overlay_colour[:3]

        else:
            old_colour = self.config.second_overlay_colour
            new_colour = self.pick_colour(init_colour=old_colour)

        if new_colour is not None:

            new_colour = new_colour + [self.comparison_overlay_opacity_slider.value()/100]
            self.config.second_overlay_colour = new_colour

            self.update_overlay()


    def reset_fit(self,subview=None):

        if subview is None:
            if not any(self.calibration.view_models):
                return
            self.calibration.view_models = [None] * self.calibration.n_subviews
            self.calibration.history['fit'] = [None] * self.calibration.n_subviews
        else:
            if self.calibration.view_models[subview] is None:
                return
            self.calibration.view_models[subview] = None
            self.calibration.history['fit'][subview] = None

        self.fit_overlay = None
        self.update_fit_results(show_points = self.fitted_points_checkbox.isChecked())

        self.unsaved_changes = True


    def update_cursor_position(self,cursor_id,new_position):

        self.unsaved_changes = True
        self.update_cursor_info()
        self.update_pointpairs()


    def record_undo_state(self):

        pp = self.calibration.pointpairs
        hist = self.calibration.history['pointpairs']
        try:
            coords3d = self.interactor3d.get_cursor_coords(self.point_pairings[self.selected_pointpair][0])
        except Exception:
            coords3d = None

        self.pointpairs_history.append((pp,hist,coords3d))
        self.points_undo_button.setEnabled(True)


    def new_point_2d(self,im_coords):

        self.record_undo_state()

        if self.selected_pointpair is not None:
            if self.point_pairings[self.selected_pointpair][1] is None:
                self.point_pairings[self.selected_pointpair][1] = self.interactor2d.add_active_cursor(im_coords)
                self.interactor2d.set_cursor_focus(self.point_pairings[self.selected_pointpair][1])
                self.update_pointpairs()
                self.update_n_points()
                return

        self.point_pairings.append( [None,self.interactor2d.add_active_cursor(im_coords)] )
        self.interactor2d.set_cursor_focus(self.point_pairings[-1][1])
        self.interactor3d.set_cursor_focus(None)
        self.selected_pointpair = len(self.point_pairings) - 1
        self.update_cursor_info()

        self.update_n_points()


    def new_point_3d(self,coords):

        self.record_undo_state()
        if self.selected_pointpair is not None:
            if self.point_pairings[self.selected_pointpair][0] is None:
                self.point_pairings[self.selected_pointpair][0] = self.interactor3d.add_cursor(coords)
                self.interactor3d.set_cursor_focus(self.point_pairings[self.selected_pointpair][0])
                self.update_pointpairs()
                self.update_n_points()
                return

        self.point_pairings.append( [self.interactor3d.add_cursor(coords),None] )
        self.interactor3d.set_cursor_focus(self.point_pairings[-1][0])
        self.interactor2d.set_cursor_focus(None)
        self.selected_pointpair = len(self.point_pairings) - 1
        self.update_cursor_info()

        self.update_n_points()




    def change_point_focus(self,sender,new_focus):

        if self.selected_pointpair is not None:
            if None in self.point_pairings[self.selected_pointpair]:
                if self.point_pairings[self.selected_pointpair][0] is not None:
                    self.interactor3d.remove_cursor(self.point_pairings[self.selected_pointpair][0])
                if self.point_pairings[self.selected_pointpair][1] is not None:
                    self.interactor2d.remove_active_cursor(self.point_pairings[self.selected_pointpair][1])
                self.point_pairings.remove(self.point_pairings[self.selected_pointpair])

        if sender == '3d':
            for i,pointpair in enumerate(self.point_pairings):
                if pointpair[0] == new_focus:
                    self.interactor2d.set_cursor_focus(pointpair[1])
                    self.selected_pointpair = i
        elif sender == '2d':
            for i,pointpair in enumerate(self.point_pairings):
                if pointpair[1] == new_focus:
                    self.interactor3d.set_cursor_focus(pointpair[0])
                    self.selected_pointpair = i

        self.update_cursor_info()


    def update_cursor_info(self):

        if self.selected_pointpair is not None:
            if self.point_pairings[self.selected_pointpair][0] is not None:
                object_coords = self.interactor3d.get_cursor_coords(self.point_pairings[self.selected_pointpair][0])
            else:
                object_coords = None

            if self.point_pairings[self.selected_pointpair][1] is not None:
                image_coords = self.interactor2d.get_cursor_coords(self.point_pairings[self.selected_pointpair][1])
            else:
                image_coords = None

            info_string = ''

            if object_coords is not None and self.cadmodel is not None:
                info_string = info_string + '<span style=" text-decoration: underline;">CAD Point<br></span>' + self.cadmodel.format_coord(object_coords).replace('\n','<br>') + '<br><br>'

            if image_coords is not None:
                info_string = info_string + '<span style=" text-decoration: underline;">Image Point(s)</span><br>'

                for i,point in enumerate(image_coords):
                    if point is not None:
                        if sum(x is not None for x in image_coords) > 1:
                            info_string = info_string + self.calibration.subview_names[i] + ': '.replace(' ','&nbsp;')

                        info_string = info_string + '( {:.0f} , {:.0f} ) px'.format(point[0],point[1]).replace(' ','&nbsp;')

                        if i < len(image_coords) - 1:
                            info_string = info_string + '<br>'


            self.del_pp_button.setEnabled(True)

        else:
            info_string = 'No selection'
            self.del_pp_button.setEnabled(False)

        self.point_info_text.setText(info_string)



    def on_model_load(self):
        # Enable the other tabs!
        self.tabWidget.setTabEnabled(2,True)
        self.update_fit_results()
        #self.tabWidget.setTabEnabled(2,True)
        #self.tabWidget.setTabEnabled(3,True)


    def on_load_image(self,newim):

        imshape = newim['image_data'].shape[1::-1]

        # If we already have an image in the calibration, check if the new one is the same size.
        try:
            # If the new image is the same size, assume all its metadata are the same as the existing image.
            if imshape == tuple(self.calibration.geometry.get_display_shape()) or imshape == tuple(self.calibration.geometry.get_original_shape()):

                if self.calibration.geometry.get_display_shape() == self.calibration.geometry.get_original_shape():
                    if 'coords' not in newim:
                        newim['coords'] = 'display'
                elif imshape == tuple(self.calibration.geometry.get_display_shape()):
                    newim['coords'] = 'display'
                else:
                    newim['coords'] = 'original'

                newim['subview_names'] = self.calibration.subview_names
                newim['subview_mask'] = self.calibration.get_subview_mask(coords=newim['coords'])
                newim['transform_actions'] = self.calibration.geometry.transform_actions
                newim['pixel_aspect'] = self.calibration.geometry.pixel_aspectratio
                newim['pixel_size'] = self.calibration.pixel_size

            else:
                # If the new image is the wrong size, we have to start a new calibration.
                msg = 'The selected image has different dimensions ({:d}x{:d}) to the current one so cannot be loaded without starting a new calibration.<br><br>Do you want to start a new calibration based on the loaded image?'.format(imshape[0],imshape[1])
                reply = qt.QMessageBox.question(self, 'Start new calibration?', msg, qt.QMessageBox.Yes, qt.QMessageBox.Cancel)

                if reply == qt.QMessageBox.Cancel:
                    return
                elif reply == qt.QMessageBox.Yes:
                    self.reset()

            old_image = self.calibration.get_image(coords='Display')

        # A TypeError signifies no image in the existing calibration
        except TypeError:
            old_image = None
            pass

        if newim['pixel_size'] is not None:
            self.pixel_size_checkbox.setChecked(True)
            self.pixel_size_box.setValue(newim['pixel_size']*1e6)
        else:
            self.pixel_size_checkbox.setChecked(False)

        self.calibration.set_image( scale_to_8bit(newim['image_data']) , newim['source'],subview_mask = newim['subview_mask'], transform_actions = newim['transform_actions'],coords=newim['coords'],subview_names=newim['subview_names'],pixel_aspect=newim['pixel_aspect'],pixel_size=newim['pixel_size'],offset=newim['image_offset'] )

        self.interactor2d.set_image(self.calibration.get_image(coords='Display'),n_subviews = self.calibration.n_subviews,subview_lookup = self.calibration.subview_lookup)

        oshape = self.calibration.geometry.get_original_shape()
        self.detector_window = (int(self.calibration.geometry.offset[0]),int(self.calibration.geometry.offset[1]),int(oshape[0]),int(oshape[1]))

        self.image_settings.show()
        if self.enhance_checkbox.isChecked():
            self.enhance_checkbox.setChecked(False)
            self.enhance_checkbox.setChecked(True)

        if self.overlay_checkbox.isChecked():
            self.overlay_checkbox.setChecked(False)
            self.overlay_checkbox.setChecked(True)
        elif self.comparison_overlay_checkbox.isChecked():
            self.comparison_overlay_checkbox.setChecked(False)
            self.comparison_overlay_checkbox.setChecked(True)

        if not self.fit_initted:
            self.init_fitting()

        self.unsaved_changes = True

        self.update_image_info_string(newim['image_data'],self.calibration.geometry)

        if old_image is not None and len(self.point_pairings) > 0:
            self.app.restoreOverrideCursor()
            dialog = qt.QMessageBox(self)
            dialog.setStandardButtons(qt.QMessageBox.Yes | qt.QMessageBox.No)
            dialog.setWindowTitle('Adjust points all at once?')
            dialog.setTextFormat(qt.Qt.RichText)
            dialog.setText('Would you like to open the image movement tool to adjust the calibration points all at once?')
            dialog.setIcon(qt.QMessageBox.Question)
            retcode = dialog.exec()

            if retcode == dialog.Yes:
                pos_lim = np.array(self.calibration.geometry.get_display_shape()) - 0.5
                pp_to_remove = []
                movement = manual_movement(old_image,self.calibration.get_image(coords='Display'),parent_window=self)
                if movement is not None:
                    self.app.setOverrideCursor(qt.QCursor(qt.Qt.WaitCursor))
<<<<<<< HEAD
                    for pp in self.point_pairings:
                        orig_coords = self.interactor2d.get_cursor_coords(pp[1])
=======
                    for _,cid in self.point_pairings:
                        orig_coords = self.interactor2d.get_cursor_coords(cid)
>>>>>>> d48aa0f6
                        new_coords = [None] * len(orig_coords)
                        for subview in range(len(orig_coords)):
                            if orig_coords[subview] is not None:
                                new_coords[subview] = movement.ref_to_moved_coords(*orig_coords[subview])
                                if np.all( np.array(new_coords[subview]) >= 0) and np.all( np.array(new_coords[subview]) < pos_lim):
                                    self.interactor2d.set_cursor_coords(pp[1],new_coords[subview],subview=subview)
                                else:
                                    new_coords[subview] = None
                        if all(p is None for p in new_coords):
<<<<<<< HEAD
                            pp_to_remove.append(pp)

                    for pp in pp_to_remove:
                        if pp[0] is not None:
                            self.interactor3d.remove_cursor(pp[0])
                        if pp[1] is not None:
                            self.interactor2d.remove_active_cursor(pp[1])

                        r_index = self.point_pairings.index(pp)
                        if self.selected_pointpair == r_index:
                            if len(self.point_pairings) > 1:
                                self.selected_pointpair = (self.selected_pointpair - 1) % len(self.point_pairings)
                                self.interactor2d.set_cursor_focus(self.point_pairings[self.selected_pointpair][1])
                                self.interactor3d.set_cursor_focus(self.point_pairings[self.selected_pointpair][0])
                            else:
                                self.selected_pointpair = None
                                self.interactor3d.set_cursor_focus(None)
                                self.interactor2d.set_cursor_focus(None)

                        self.point_pairings.remove(pp)

=======
                            pp_to_remove.append(cid)
>>>>>>> d48aa0f6
                    self.app.restoreOverrideCursor()
                    self.init_fitting()


    def change_fit_params(self,fun,state):

        fun(state)
        self.fit_enable_check()


    def init_fitting(self,reset_fit=True):

        self.fit_initted = False

        if reset_fit:
            self.reset_fit()

        # Build the GUI to show fit options, according to the number of fields.
        current_tab = self.subview_tabs.currentIndex()
        self.subview_tabs.clear()

        # List of settings widgets (for showing / hiding when changing model)
        self.perspective_settings = []
        self.fit_settings_widgets = []
        self.fisheye_settings = []
        self.fit_buttons = []
        self.fit_results = []

        self.fitters = []

        self.fit_results_widgets = []
        self.view_to_fit_buttons = []

        for field in range(self.calibration.n_subviews):

            self.fitters.append(Fitter())

            new_tab = qt.QWidget()
            new_layout = qt.QVBoxLayout()

            options_groupbox = qt.QGroupBox('Fit Options')
            options_layout = qt.QGridLayout()

            # Selection of model
            widgetlist = [qt.QRadioButton('Rectilinear Lens'),qt.QRadioButton('Fisheye Lens')]

            if int(cv2.__version__[0]) < 3:
                widgetlist[1].setEnabled(False)
                widgetlist[1].setToolTip('Requires OpenCV 3')

            widgetlist[0].toggled.connect(self.change_dist_model)
            widgetlist[1].toggled.connect(self.change_dist_model)
            sub_widget = qt.QWidget()
            sub_layout = qt.QHBoxLayout()
            sub_widget.setLayout(sub_layout)
            sub_layout.addWidget(widgetlist[0])
            sub_layout.addWidget(widgetlist[1])
            sub_layout.setContentsMargins(0,0,0,0)
            options_layout.addWidget(sub_widget)


            # Settings for perspective model
            #---------------------------------
            self.perspective_settings.append( qt.QWidget() )
            perspective_settings_layout = qt.QVBoxLayout()
            perspective_settings_layout.setContentsMargins(0,0,0,0)
            self.perspective_settings[-1].setLayout(perspective_settings_layout)

            widgetlist = widgetlist + [qt.QCheckBox('Disable k1'),qt.QCheckBox('Disable k2'),qt.QCheckBox('Disable k3')]

            sub_widget = qt.QWidget()
            sub_layout = qt.QHBoxLayout()
            sub_widget.setLayout(sub_layout)
            sub_layout.addWidget(widgetlist[-3])
            sub_layout.addWidget(widgetlist[-2])
            sub_layout.addWidget(widgetlist[-1])
            sub_layout.setContentsMargins(0,0,0,0)
            perspective_settings_layout.addWidget(sub_widget)

            widgetlist[-3].setChecked(self.fitters[field].fixk1)
            widgetlist[-3].toggled.connect(lambda state,field=field: self.change_fit_params(self.fitters[field].fix_k1,state))
            widgetlist[-2].setChecked(self.fitters[field].fixk2)
            widgetlist[-2].toggled.connect(lambda state,field=field: self.change_fit_params(self.fitters[field].fix_k2,state))
            widgetlist[-1].setChecked(self.fitters[field].fixk3)
            widgetlist[-1].toggled.connect(lambda state,field=field: self.change_fit_params(self.fitters[field].fix_k3,state))
            widgetlist.append(qt.QCheckBox('Disable tangential distortion'))
            perspective_settings_layout.addWidget(widgetlist[-1])
            widgetlist[-1].setChecked(self.fitters[field].disabletangentialdist)
            widgetlist[-1].toggled.connect(lambda state,field=field: self.change_fit_params(self.fitters[field].fix_tangential,state))
            widgetlist.append(qt.QCheckBox('Fix Fx = Fy'))
            widgetlist[-1].setChecked(self.fitters[field].fixaspectratio)
            widgetlist[-1].toggled.connect(lambda state,field=field: self.change_fit_params(self.fitters[field].fix_aspect,state))
            perspective_settings_layout.addWidget(widgetlist[-1])


            # ------- End of perspective settings -----------------

            # Settings for fisheye model
            #---------------------------------
            self.fisheye_settings.append( qt.QWidget() )
            fisheye_settings_layout = qt.QVBoxLayout()
            fisheye_settings_layout.setContentsMargins(0,0,0,0)
            self.fisheye_settings[-1].setLayout(fisheye_settings_layout)

            widgetlist = widgetlist + [qt.QCheckBox('Disable k1'),qt.QCheckBox('Disable k2'),qt.QCheckBox('Disable k3'),qt.QCheckBox('Disable k4')]

            sub_widget = qt.QWidget()
            sub_layout = qt.QGridLayout()
            sub_widget.setLayout(sub_layout)
            sub_layout.addWidget(widgetlist[-4],0,0)
            sub_layout.addWidget(widgetlist[-3],0,1)
            sub_layout.addWidget(widgetlist[-2],0,2)
            sub_layout.addWidget(widgetlist[-1],1,0)
            sub_layout.setContentsMargins(0,0,0,0)
            fisheye_settings_layout.addWidget(sub_widget)

            widgetlist[-4].setChecked(self.fitters[field].fixk1)
            widgetlist[-4].toggled.connect(lambda state,field=field: self.change_fit_params(self.fitters[field].fix_k1,state))
            widgetlist[-3].setChecked(self.fitters[field].fixk2)
            widgetlist[-3].toggled.connect(lambda state,field=field: self.change_fit_params(self.fitters[field].fix_k2,state))
            widgetlist[-2].setChecked(self.fitters[field].fixk3)
            widgetlist[-2].toggled.connect(lambda state,field=field: self.change_fit_params(self.fitters[field].fix_k3,state))
            widgetlist[-1].setChecked(self.fitters[field].fixk4)
            widgetlist[-1].toggled.connect(lambda state,field=field: self.change_fit_params(self.fitters[field].fix_k4,state))

            for widgetno in [-4,-3,-2,-1]:
                widgetlist[widgetno].toggled.connect(self.fit_enable_check)

            # ------- End of fisheye settings -----------------


            options_layout.addWidget(self.perspective_settings[-1])
            options_layout.addWidget(self.fisheye_settings[-1])

            options_groupbox.setLayout(options_layout)

            fit_button = qt.QPushButton('Do Fit')

            fit_button.clicked.connect(self.do_fit)
            #fit_button.setEnabled(False)
            options_layout.addWidget(fit_button)
            self.fit_buttons.append(fit_button)

            self.fit_settings_widgets.append(widgetlist)

            new_layout.addWidget(options_groupbox)

            results_groupbox = qt.QGroupBox('Fit Results')
            results_layout = qt.QGridLayout()

            self.fit_results.append(results_groupbox)
            results_groupbox.setHidden(True)

            model = self.fitters[field].model
            widgetlist[0].setChecked(model == 'rectilinear')
            widgetlist[1].setChecked(model == 'fisheye')


            # Build GUI to show the fit results, according to the number of fields.

            widgets = [ qt.QLabel('Fit RMS residual = ') , qt.QLabel('Parameter names'),  qt.QLabel('Parameter values'), qt.QPushButton('Set CAD view to match fit')]
            self.view_to_fit_buttons.append(widgets[-1])
            widgets[1].setAlignment(qt.Qt.AlignRight)
            widgets[3].clicked.connect(self.set_fit_viewport)
            results_layout.addWidget(widgets[0],0,0,1,-1)
            results_layout.addWidget(widgets[1],1,0)
            results_layout.addWidget(widgets[2],1,1)
            results_layout.addWidget(widgets[3],2,0,1,-1)
            self.fit_results_widgets.append(widgets)
            results_layout.setColumnMinimumWidth(0,90)
            results_groupbox.setLayout(results_layout)

            new_layout.addWidget(results_groupbox)

            vspace = qt.QSpacerItem(20, 0, qt.QSizePolicy.Minimum, qt.QSizePolicy.Expanding)
            new_layout.addItem(vspace)

            new_tab.setLayout(new_layout)
            self.subview_tabs.addTab(new_tab,self.calibration.subview_names[field])


            for fitter in self.fitters:
                fitter.set_image_shape(self.calibration.geometry.get_display_shape())

            self.tabWidget.setTabEnabled(3,True)
            self.tabWidget.setTabEnabled(4,True)

        if current_tab < self.subview_tabs.count():
            self.subview_tabs.setCurrentIndex(current_tab)

        self.fit_initted = True



    def transform_image(self,data):

        # First, back up the point pair locations in original coordinates.
        orig_pointpairs = self.calibration.geometry.display_to_original_pointpairs(self.calibration.pointpairs)

        self.pointpairs_history.clear()
        self.points_undo_button.setEnabled(False)

        for i in range(len(self.chessboard_pointpairs)):
            self.chessboard_pointpairs[i][0] = self.calibration.geometry.display_to_original_image(self.chessboard_pointpairs[i][0])
            self.chessboard_pointpairs[i][1] = self.calibration.geometry.display_to_original_pointpairs(self.chessboard_pointpairs[i][1])

        if self.sender() is self.im_flipud:
            self.calibration.geometry.add_transform_action('flip_up_down')

        elif self.sender() is self.im_fliplr:
            self.calibration.geometry.add_transform_action('flip_left_right')

        elif self.sender() is self.im_rotate_button:
            self.calibration.geometry.add_transform_action('rotate_clockwise_{:d}'.format(self.im_rotate_angle.value()))

        elif self.sender() is self.im_y_stretch_button:
            self.calibration.geometry.set_pixel_aspect(self.im_y_stretch_factor.value(),absolute=False)

        elif self.sender() is self.im_reset:
            self.calibration.geometry.set_transform_actions([])
            self.calibration.geometry.set_pixel_aspect(1)

        if self.overlay_checkbox.isChecked():
            self.overlay_checkbox.setChecked(False)

        if self.comparison_overlay_checkbox.isChecked():
            self.comparison_overlay_checkbox.setChecked(False)

        if self.fitted_points_checkbox.isChecked():
            self.fitted_points_checkbox.setChecked(False)


        # Update the image and point pairs
        self.interactor2d.set_image(self.calibration.get_image(coords='Display'),n_subviews = self.calibration.n_subviews,subview_lookup=self.calibration.subview_lookup)
        if orig_pointpairs is not None:
            self.load_pointpairs(pointpairs = self.calibration.geometry.original_to_display_pointpairs(orig_pointpairs),history=self.calibration.history['pointpairs'],force_clear=True,clear_fit=False)

        for i in range(len(self.chessboard_pointpairs)):
            self.chessboard_pointpairs[i][0] = self.calibration.geometry.original_to_display_image(self.chessboard_pointpairs[i][0])
            self.chessboard_pointpairs[i][1] = self.calibration.geometry.original_to_display_pointpairs(self.chessboard_pointpairs[i][1])

        if self.enhance_checkbox.isChecked():
            self.enhance_checkbox.setChecked(False)
            self.enhance_checkbox.setChecked(True)


        self.update_image_info_string(self.calibration.get_image(),self.calibration.geometry)
        self.init_fitting()
        self.unsaved_changes = True


    def load_pointpairs(self,data=None,pointpairs=None,src=None,history=None,force_clear=None,clear_fit=True,include_in_undo=True):

        if include_in_undo:
            self.record_undo_state()

        if pointpairs is None:
            pointpairs = self.object_from_file('pointpairs')

        if pointpairs is not None:

            if pointpairs.n_subviews != self.calibration.n_subviews:
                raise UserWarning('These point pairs cannot be used with the current image because they contain a different number of sub-views ({:d} in point pairs vs. {:d} in image).'.format(pointpairs.n_subviews,self.calibration.n_subviews))

            try:
                history = pointpairs.history
            except AttributeError:
                pass
            try:
                src = pointpairs.src
            except AttributeError:
                pass

            if history is None and src is None:
                raise Exception('History or source of the loaded point pairs must be specified!')

            self.app.setOverrideCursor(qt.QCursor(qt.Qt.WaitCursor))
            self.fitted_points_checkbox.setChecked(False)
            self.overlay_checkbox.setChecked(False)

            if (self.pointpairs_clear_before_load.isChecked() or force_clear) and force_clear != False:
                self.clear_pointpairs(include_in_undo=False)

            for i in range(len(pointpairs.object_points)):

                cursorid_2d = None
                for j in range(len(pointpairs.image_points[i])):
                    if pointpairs.image_points[i][j] is not None:
                        if np.min(pointpairs.image_points[i][j]) >= 0 and pointpairs.image_points[i][j][0] < self.calibration.geometry.get_display_shape()[0] and pointpairs.image_points[i][j][1] < self.calibration.geometry.get_display_shape()[1]:
                            if cursorid_2d is None:
                                cursorid_2d = self.interactor2d.add_active_cursor(pointpairs.image_points[i][j])
                            else:
                                self.interactor2d.add_active_cursor(pointpairs.image_points[i][j],add_to=cursorid_2d)

                if cursorid_2d is not None:
                    cursorid_3d = self.interactor3d.add_cursor(pointpairs.object_points[i])
                    self.point_pairings.append([cursorid_3d,cursorid_2d])

            self.update_pointpairs(src=src,history=history,clear_fit=clear_fit)
            self.update_n_points()
            self.update_cursor_info()
            self.app.restoreOverrideCursor()
            self.unsaved_changes = True



    def toggle_reprojected(self,show=None):

        if show is None:
            if self.fitted_points_checkbox.isEnabled():
                self.fitted_points_checkbox.setChecked(not self.fitted_points_checkbox.isChecked())

        elif show:
            self.overlay_checkbox.setChecked(False)
            points = self.calibration.pointpairs.object_points
            projected = self.calibration.project_points(points)
            for point_list in projected:
                for point in point_list:
                    self.interactor2d.add_passive_cursor(point)
        else:
            self.interactor2d.clear_passive_cursors()


    def remove_current_pointpair(self):

        if self.selected_pointpair is not None:

            self.record_undo_state()

            pp_to_remove = self.point_pairings.pop(self.selected_pointpair)

            if len(self.point_pairings) > 0:
                self.selected_pointpair = (self.selected_pointpair - 1) % len(self.point_pairings)
                self.interactor2d.set_cursor_focus(self.point_pairings[self.selected_pointpair][1])
                self.interactor3d.set_cursor_focus(self.point_pairings[self.selected_pointpair][0])
            else:
                self.selected_pointpair = None
                self.interactor3d.set_cursor_focus(None)
                self.interactor2d.set_cursor_focus(None)

            if pp_to_remove[0] is not None:
                self.interactor3d.remove_cursor(pp_to_remove[0])
            if pp_to_remove[1] is not None:
                self.interactor2d.remove_active_cursor(pp_to_remove[1])

            self.update_cursor_info()
            self.update_pointpairs()
            self.update_n_points()

    def pointpairs_undo(self):

        try:
            prev_pointpairs,pp_history,selected_coords = self.pointpairs_history.pop()
            if len(self.pointpairs_history) == 0:
                self.points_undo_button.setEnabled(False)
        except IndexError:
            raise UserWarning('Reached the end of undo history - nothing more to undo.')
<<<<<<< HEAD

        self.load_pointpairs(pointpairs=prev_pointpairs,history=pp_history,force_clear=True,include_in_undo=False)

=======

        self.load_pointpairs(pointpairs=prev_pointpairs,history=pp_history,force_clear=True,include_in_undo=False)

>>>>>>> d48aa0f6
        for cid in self.interactor3d.cursors.keys():
            if self.interactor3d.get_cursor_coords(cid) == selected_coords:
                self.interactor3d.set_cursor_focus(cid)
                self.change_point_focus('3d',cid)
                break

    def clear_pointpairs(self,include_in_undo=True):

        if include_in_undo:
            self.record_undo_state()

        self.interactor3d.set_cursor_focus(None)
        self.interactor2d.set_cursor_focus(None)
        self.selected_pointpair = None

        for pp in self.point_pairings:
            if pp[0] is not None:
                self.interactor3d.remove_cursor(pp[0])
            if pp[1] is not None:
                self.interactor2d.remove_active_cursor(pp[1])

        self.point_pairings = []

        self.reset_fit()
        self.update_n_points()


    def fit_enable_check(self):

        # This avoids raising errors if this function is called when we have no
        # fit options GUI.
        if len(self.fit_settings_widgets) < self.calibration.n_subviews:
            return


        # Check whether or not we have enough points to enable the fit button.
        for i in range(self.calibration.n_subviews):
            enable = True

            # We need at least 4 extrinsics points and at least as many total points as free parameters
            if self.n_points[i][0] < 4 or np.sum(self.n_points[i]) < 6:
                enable = False

            self.fit_buttons[i].setEnabled(enable)
            if enable:
                self.fit_buttons[i].setToolTip('Do fit')
            else:
                self.fit_buttons[i].setToolTip('Cannot fit: more free parameters than point pair data.')



    def update_pointpairs(self,src=None,history=None,clear_fit=True):

        pp = PointPairs()

        for pointpair in self.point_pairings:
            if pointpair[0] is not None and pointpair[1] is not None:
                pp.add_pointpair(self.interactor3d.get_cursor_coords(pointpair[0]) , self.interactor2d.get_cursor_coords(pointpair[1]) )

        if clear_fit and self.calibration.pointpairs is not None:
            for subview,same in enumerate(pp == self.calibration.pointpairs):
                if not same:
                    self.reset_fit(subview=subview)

        if pp.get_n_points() > 0:

            self.calibration.set_pointpairs(pp,src=src,history=history)

            for subview in range(self.calibration.n_subviews):
                self.fitters[subview].set_pointpairs(self.calibration.pointpairs,subview=subview)
                self.fitters[subview].clear_intrinsics_pointpairs()

        else:
            self.calibration.set_pointpairs(None)


        # Add the intrinsics constraints
        self.calibration.clear_intrinsics_constraints()

        if self.intrinsics_calib_checkbox.isChecked():
            self.calibration.add_intrinsics_constraints(calibration=self.intrinsics_calib)
            for subview in range(self.calibration.n_subviews):
                self.fitters[subview].add_intrinsics_pointpairs(self.intrinsics_calib.pointpairs,subview=subview)
                for ic in self.intrinsics_calib.intrinsics_constraints:
                    self.fitters[subview].add_intrinsics_pointpairs(ic[1])

        if self.chessboard_checkbox.isChecked():
            for n,chessboard_constraint in enumerate(self.chessboard_pointpairs):
                self.calibration.add_intrinsics_constraints(image=chessboard_constraint[0],im_history=self.chessboard_history[n][0],pointpairs = chessboard_constraint[1],pp_history=self.chessboard_history[n][1])
                for subview in range(self.calibration.n_subviews):
                    self.fitters[subview].add_intrinsics_pointpairs(chessboard_constraint[1],subview=subview)


        self.unsaved_changes = True



    def update_fit_results(self,show_points=True):

        self.overlay_checkbox.setChecked(False)
        self.overlay_checkbox.setEnabled(False)
        self.fitted_points_checkbox.setChecked(False)
        self.fitted_points_checkbox.setEnabled(False)

        if not self.fit_initted:
            return

        for subview in range(self.calibration.n_subviews):

            if self.calibration.view_models[subview] is None:
                self.fit_results[subview].hide()
                continue

            # Put the results in to the GUI
            params = self.calibration.view_models[subview]

            # Get CoM of this field on the chip
            ypx,xpx = CoM( self.calibration.get_subview_mask(coords='Display') == subview)

            # Line of sight at the field centre
            los_centre = params.get_los_direction(xpx,ypx)
            fov = self.calibration.get_fov(subview)

            pupilpos = self.calibration.get_pupilpos(subview=subview)

            widgets = self.fit_results_widgets[subview]

            if self.calibration.view_models[subview].model == 'rectilinear':
                widgets[0].setText( '<b>RMS Fit Residual: {: .1f} pixels<b>'.format(params.reprojection_error) )
                widgets[1].setText( ' : <br>'.join( [  'Pupil position' ,
                                                    'View direction' ,
                                                    'Field of view',
                                                    'Focal length' ,
                                                    'Optical centre' ,
                                                    'Distortion coeff. k1' ,
                                                    'Distortion coeff. k2' ,
                                                    'Distortion coeff. k3' ,
                                                    'Distortion coeff. p1' ,
                                                    'Distortion coeff. p2' ,
                                                    ''
                                                    ] ) )
                if self.calibration.pixel_size is not None:
                    fx = params.cam_matrix[0,0] * self.calibration.pixel_size*1e3
                    fy = params.cam_matrix[1,1] * self.calibration.pixel_size*1e3
                    fl_units = 'mm'
                else:
                    fx = params.cam_matrix[0,0]
                    fy = params.cam_matrix[1,1]
                    fl_units = 'px'


                widgets[2].setText( '<br>'.join( [ '( {: .3f} , {: .3f} , {: .3f} ) m'.format(pupilpos[0],pupilpos[1],pupilpos[2]).replace(' ','&nbsp;') ,
                                                '( {: .3f} , {: .3f} , {: .3f} )'.format(los_centre[0],los_centre[1],los_centre[2]).replace(' ','&nbsp;') ,
                                                '{:.1f}\xb0 x {:.1f}\xb0 '.format(fov[0],fov[1]).replace(' ','&nbsp;') ,
                                                "{0:.1f} {2:s} x {1:.1f} {2:s}".format(fx,fy,fl_units).replace(' ','&nbsp;') ,
                                                "( {: .0f} , {: .0f} )".format(params.cam_matrix[0,2], params.cam_matrix[1,2]).replace(' ','&nbsp;') ,
                                                "{: 5.4f}".format(params.kc[0][0]).replace(' ','&nbsp;') ,
                                                "{: 5.4f}".format(params.kc[0][1]).replace(' ','&nbsp;') ,
                                                "{: 5.4f}".format(params.kc[0][4]).replace(' ','&nbsp;') ,
                                                "{: 5.4f}".format(params.kc[0][2]).replace(' ','&nbsp;') ,
                                                "{: 5.4f}".format(params.kc[0][3]).replace(' ','&nbsp;') ,
                                                ''
                                                ] ) )
            elif params.model == 'fisheye':
                widgets[0].setText( '<b>RMS Fit Residual: {: .1f} pixels<b>'.format(params.reprojection_error) )
                widgets[1].setText( ' : <br>'.join( [  'Pupil position' ,
                                                    'View direction' ,
                                                    'Field of view',
                                                    'Focal length' ,
                                                    'Optical centre' ,
                                                    'Distortion coeff. k1' ,
                                                    'Distortion coeff. k2' ,
                                                    'Distortion coeff. k3' ,
                                                    'Distortion coeff. k4' ,
                                                    ''
                                                    ] ) )
                if self.calibration.pixel_size is not None:
                    fx = params.cam_matrix[0,0] * self.calibration.pixel_size*1e3
                    fy = params.cam_matrix[1,1] * self.calibration.pixel_size*1e3
                    fl_units = 'mm'
                else:
                    fx = params.cam_matrix[0,0]
                    fy = params.cam_matrix[1,1]
                    fl_units = 'px'

                widgets[2].setText( '<br>'.join( [ '( {: .3f} , {: .3f} , {: .3f} ) m'.format(pupilpos[0],pupilpos[1],pupilpos[2]).replace(' ','&nbsp;') ,
                                                '( {: .3f} , {: .3f} , {: .3f} )'.format(los_centre[0],los_centre[1],los_centre[2]).replace(' ','&nbsp;') ,
                                                '{:.1f}\xb0 x {:.1f}\xb0 '.format(fov[0],fov[1]).replace(' ','&nbsp;') ,
                                                "{0:.1f} {2:s} x {1:.1f} {2:s}".format(fx,fy,fl_units).replace(' ','&nbsp;') ,
                                                "( {: .0f} , {: .0f} )".format(params.cam_matrix[0,2], params.cam_matrix[1,2]).replace(' ','&nbsp;') ,
                                                "{: 5.4f}".format(params.kc[0]).replace(' ','&nbsp;') ,
                                                "{: 5.4f}".format(params.kc[1]).replace(' ','&nbsp;') ,
                                                "{: 5.4f}".format(params.kc[2]).replace(' ','&nbsp;') ,
                                                "{: 5.4f}".format(params.kc[3]).replace(' ','&nbsp;') ,
                                                ''
                                                ] ) )
            if self.cadmodel is not None:
                widgets[3].setEnabled(True)
                self.overlay_checkbox.setEnabled(True)

            self.fit_results[subview].show()
            self.fitted_points_checkbox.setEnabled(True)

        if self.fitted_points_checkbox.isEnabled() and show_points:
            self.fitted_points_checkbox.setChecked(True)




    def do_fit(self):

        subview = self.subview_tabs.currentIndex()

        # If this was called via a keyboard shortcut, we may be in no position to do a fit.
        if not self.fit_buttons[subview].isEnabled():
            return

        self.update_pointpairs()

        self.app.setOverrideCursor(qt.QCursor(qt.Qt.WaitCursor))
        self.fitted_points_checkbox.setChecked(False)
        self.overlay_checkbox.setChecked(False)
        self.fit_overlay = None

        # Do the fit!
        self.statusbar.showMessage('Performing calibration fit...')
        try:
            self.calibration.set_fit(subview, self.fitters[subview].do_fit())
            self.statusbar.clearMessage()
        except ImageUpsideDown:
            self.show_msgbox('The fitted calibration indicates that the images is upside down! Try rotating the image 180 degrees and fitting again.')
            self.app.restoreOverrideCursor()
            return

        self.update_fit_results()

        self.app.restoreOverrideCursor()
        if self.tabWidget.isHidden():
            dialog = qt.QMessageBox(self)
            dialog.setStandardButtons(qt.QMessageBox.Close)
            dialog.setWindowTitle('Calcam - Fit Results')
            dialog.setTextFormat(qt.Qt.RichText)
            dialog.setText(str(self.pointpicker.FitResults).replace('\n','<br>'))
            dialog.setIcon(qt.QMessageBox.Information)
            dialog.exec()

        self.unsaved_changes = True


    def render_overlay_image(self,calibration,wireframe):

        oversampling = int(np.ceil(min(1000/np.array(calibration.geometry.get_display_shape()))))

        self.statusbar.showMessage('Rendering CAD image overlay...')
        self.app.setOverrideCursor(qt.QCursor(qt.Qt.WaitCursor))
        self.app.processEvents()

        orig_colours = self.cadmodel.get_colour()

        self.cadmodel.set_wireframe(wireframe)
        self.cadmodel.set_colour((1, 1, 1))
        image = render_cam_view(self.cadmodel, calibration, transparency=True, verbose=False, aa=2,oversampling=oversampling)
        self.cadmodel.set_colour(orig_colours)
        self.cadmodel.set_wireframe(False)
<<<<<<< HEAD

        self.statusbar.clearMessage()
        self.app.restoreOverrideCursor()

        return image

=======

        self.statusbar.clearMessage()
        self.app.restoreOverrideCursor()

        return image
>>>>>>> d48aa0f6

    def update_overlay(self):

<<<<<<< HEAD
        # Clear the existing overlay image to force it to re-render if the user has changed between solid / wireframe
        if self.sender() is self.overlay_type:
            self.fit_overlay = None

        if self.sender() is self.comparison_overlay_type:
            self.comp_overlay = None

        # Show or hide extra controls depending on what overlays are enabled
        self.overlay_appearance_controls.setVisible(self.overlay_checkbox.isChecked())
        self.comparison_overlay_appearance.setVisible(self.comparison_overlay_checkbox.isChecked())

        overlay_ims = []

=======
    def update_overlay(self):

        # Clear the existing overlay image to force it to re-render if the user has changed between solid / wireframe
        if self.sender() is self.overlay_type:
            self.fit_overlay = None

        if self.sender() is self.comparison_overlay_type:
            self.comp_overlay = None

        # Show or hide extra controls depending on what overlays are enabled
        self.overlay_appearance_controls.setVisible(self.overlay_checkbox.isChecked())
        self.comparison_overlay_appearance.setVisible(self.comparison_overlay_checkbox.isChecked())

        overlay_ims = []

>>>>>>> d48aa0f6
        if self.overlay_checkbox.isChecked():

            self.fitted_points_checkbox.setChecked(False)

            if self.fit_overlay is None:
                self.fit_overlay = self.render_overlay_image(self.calibration,self.overlay_type.currentIndex() == 0)

                if np.max(self.fit_overlay) == 0:
                    self.show_msgbox('CAD model overlay result is a blank image.','This usually means the fit is wildly wrong.')

            # Apply desired colour (stored as a list in self.config.main_overlay_colour)
            overlay_ims.append( (self.fit_overlay * np.tile(np.array(self.config.main_overlay_colour)[np.newaxis,np.newaxis,:],self.fit_overlay.shape[:2] + (1,))).astype(np.uint8) )


        if self.comparison_overlay_checkbox.isChecked():

            self.comparison_overlay_appearance.show()

            if self.comp_overlay is None:
                self.comp_overlay = self.render_overlay_image(self.comp_calib,self.comparison_overlay_type.currentIndex() == 0)

            # Apply desired colour (stored as a list in self.config.second_overlay_colour)
            overlay_ims.append( (self.comp_overlay * np.tile(np.array(self.config.second_overlay_colour)[np.newaxis, np.newaxis, :],self.fit_overlay.shape[:2] + (1,))).astype(np.uint8) )

        self.interactor2d.set_overlay_image(overlay_ims)

        self.refresh_2d()



    def update_n_points(self):

        self.n_points = []

        chessboard_points = 0
        intcal_points = 0

        msg = ''

        for subview in range(self.calibration.n_subviews):
            if subview > 0:
                msg = msg + '\n'

            npts = 0
            for pp in self.point_pairings:
                if pp[0] is not None and pp[1] is not None:
                    im_coords = self.interactor2d.get_cursor_coords(pp[1])

                    if im_coords[subview] is not None:
                        npts += 1

            self.n_points.append([npts,0])

            if self.calibration.n_subviews > 1:
                msg = msg + '{:s}: {:d} point pairs'.format(self.calibration.subview_names[subview],npts)
            else:
                msg = msg + '{:d} point pairs'.format(npts)


        self.n_pointpairs_text.setText(msg)

        if len(self.point_pairings) > 0:
            self.clear_points_button.setEnabled(1)
        else:
            self.clear_points_button.setEnabled(0)


        for chessboard_constraint in self.chessboard_pointpairs:
            for subview in range(self.calibration.n_subviews):
                if self.chessboard_checkbox.isChecked():
                    self.n_points[subview][1] = self.n_points[subview][1] + chessboard_constraint[1].get_n_points(subview) - 6
                chessboard_points = chessboard_points + chessboard_constraint[1].get_n_points(subview)

        if self.intrinsics_calib is not None:
            for subview in range(self.calibration.n_subviews):
                if self.intrinsics_calib_checkbox.isChecked():
                    self.n_points[subview][1] = self.n_points[subview][1] + self.intrinsics_calib.pointpairs.get_n_points(subview) - 6
                intcal_points = intcal_points + self.intrinsics_calib.pointpairs.get_n_points(subview)

                for intrinsics_constraint in self.intrinsics_calib.intrinsics_constraints:
                    if self.intrinsics_calib_checkbox.isChecked():
                        self.n_points[subview][1] = self.n_points[subview][1] + intrinsics_constraint[1].get_n_points(subview) - 6
                    intcal_points = intcal_points + intrinsics_constraint[1].get_n_points(subview)

        if chessboard_points > 0:
            self.chessboard_checkbox.setText('Chessboard Images ({:d} points)'.format(chessboard_points))
        else:
            self.chessboard_checkbox.setText('Chessboard Images (None Loaded)')

        if intcal_points > 0:
            self.intrinsics_calib_checkbox.setText('Existing Calibration ({:d} points)'.format(intcal_points))
        else:
            self.intrinsics_calib_checkbox.setText('Existing Calibration (None Loaded)')

        self.fit_enable_check()
        self.unsaved_changes = True


    def save_calib(self,saveas=False):

        if saveas:
            orig_filename = self.filename
            self.filename = None

        if self.filename is None:
            self.filename = self.get_save_filename('calibration')

        if self.filename is not None:

            if self.cadmodel is not None:
                viewport = {'cam_x':self.camX.value(),'cam_y':self.camY.value(),'cam_z':self.camZ.value(),'tar_x':self.tarX.value(),'tar_y':self.tarY.value(),'tar_z':self.tarZ.value(),'fov':self.camFOV.value(),'roll':self.cam_roll.value()}
                self.calibration.cad_config = {'model_name':self.cadmodel.machine_name , 'model_variant':self.cadmodel.model_variant , 'enabled_features':self.cadmodel.get_enabled_features(),'viewport':viewport}

            self.app.setOverrideCursor(qt.QCursor(qt.Qt.WaitCursor))
            self.statusbar.showMessage('Saving...')

            try:
                self.calibration.save(self.filename)
            except PermissionError:
                raise UserWarning('Could not write to {:s}: permission denied.'.format(self.filename))

            self.unsaved_changes = False
            self.action_save.setEnabled(True)
            self.setWindowTitle('Calcam Calibration Tool (Point Fitting) - {:s}'.format(os.path.split(self.filename)[-1][:-4]))
            self.statusbar.clearMessage()
            self.app.restoreOverrideCursor()

        elif saveas:
            self.filename = orig_filename




    def load_calib(self,filename=None):

        try:
            opened_calib = Calibration(filename)
        except:
            opened_calib = self.object_from_file('calibration',maintain_window=False)

        if opened_calib is None:
            return

        if opened_calib._type == 'alignment':
            raise UserWarning('The selected calibration is an alignment calibration and cannot be edited in this tool. Please open it with the alignment calibration editor instead.')
        elif opened_calib._type == 'virtual':
            raise UserWarning('The selected calibration is a virtual calibration and cannot be edited in this tool. Please open it in the virtual calibration editor instead.')

        if opened_calib.cad_config is not None:
            cconfig = opened_calib.cad_config
            if self.cadmodel is not None and self.cadmodel.machine_name == cconfig['model_name'] and self.cadmodel.model_variant == cconfig['model_variant']:
                keep_model = True
            else:
                keep_model = False
        else:
            keep_model = False

        self.app.setOverrideCursor(qt.QCursor(qt.Qt.WaitCursor))
        self.reset(keep_cadmodel=keep_model)

        # Basic setup
        self.filename = opened_calib.filename
        self.setWindowTitle('Calcam Calibration Tool (Point Fitting) - {:s}'.format(os.path.split(self.filename)[-1][:-4]))

        # Load the image
        for imsource in self.image_sources:
            if imsource.display_name == 'Calcam Calibration':
                try:
                    self.load_image(newim = imsource.get_image_function(self.filename))
                except Exception as e:
                    if 'does not contain an image' in str(e):
                        self.interactor2d.set_image(opened_calib.get_subview_mask(coords='Display')*0,n_subviews=opened_calib.n_subviews,subview_lookup=opened_calib.subview_lookup)
                    else:
                        raise

        self.calibration = opened_calib

        if not self.fit_initted:
            self.init_fitting(reset_fit=False)

        self.interactor2d.set_subview_lookup(self.calibration.n_subviews,self.calibration.subview_lookup)

        self.chessboard_pointpairs = self.calibration.intrinsics_constraints
        self.chessboard_history = self.calibration.history['intrinsics_constraints']

        if len(self.chessboard_pointpairs) > 0:
            self.chessboard_checkbox.blockSignals(True)
            self.chessboard_checkbox.setChecked(True)
            self.chessboard_checkbox.blockSignals(False)


        # Load the point pairs
        if opened_calib.pointpairs is not None:
            self.load_pointpairs(pointpairs=opened_calib.pointpairs,history=opened_calib.history['pointpairs'],force_clear=False,clear_fit=False)


        # Load the appropriate CAD model, if we know what that is
        if opened_calib.cad_config is not None:
            if keep_model:
                try:
                    self.cadmodel.enable_only(cconfig['enabled_features'])
                except Exception as e:
                    if 'Unknown feature' not in str(e):
                        raise
                self.update_feature_tree_checks()
            else:
                cconfig = opened_calib.cad_config
                load_model = True
                try:
                    name_index = sorted(self.model_list.keys()).index(cconfig['model_name'])
                    self.model_name.setCurrentIndex(name_index)
                    variant_index = self.model_list[ cconfig['model_name'] ][1].index(cconfig['model_variant'])
                    self.model_variant.setCurrentIndex(variant_index)
                except ValueError:
                    self.model_name.setCurrentIndex(-1)
                    load_model=False

                if load_model:
                    try:
                        self.load_model(featurelist=cconfig['enabled_features'])
                    except Exception as e:
                        self.cadmodel = None
                        if 'Unknown feature' not in str(e):
                            raise

            self.camX.setValue(cconfig['viewport']['cam_x'])
            self.camY.setValue(cconfig['viewport']['cam_y'])
            self.camZ.setValue(cconfig['viewport']['cam_z'])
            self.tarX.setValue(cconfig['viewport']['tar_x'])
            self.tarY.setValue(cconfig['viewport']['tar_y'])
            self.tarZ.setValue(cconfig['viewport']['tar_z'])
            self.camFOV.setValue(cconfig['viewport']['fov'])
            self.cam_roll.setValue(cconfig['viewport']['roll'])

        for field in range(len(self.fit_settings_widgets)):
            if opened_calib.view_models[field] is not None:

                if opened_calib.view_models[field].model == 'rectilinear':
                    self.fit_settings_widgets[field][0].setChecked(True)
                    widget_index_start = 2
                    widget_index_end = 6
                elif opened_calib.view_models[field].model == 'fisheye':
                    self.fit_settings_widgets[field][1].setChecked(True)
                    widget_index_start = 7
                    widget_index_end = 10


                for widget in self.fit_settings_widgets[field][widget_index_start:widget_index_end+1]:
                    widget.setChecked(False)
                    if str(widget.text()) in opened_calib.view_models[field].fit_options:
                        widget.setChecked(True)



        if self.calibration.readonly:
            self.action_save.setEnabled(False)
        else:
            self.action_save.setEnabled(True)

        self.update_n_points()
        self.update_fit_results()
        self.pointpairs_history.clear()
        self.points_undo_button.setEnabled(False)
        self.app.restoreOverrideCursor()
        self.unsaved_changes = False


    def toggle_enhancement(self,check_state):

        image = self.calibration.get_image(coords='display')

        # Enable / disable adaptive histogram equalisation
        if self.enhance_checkbox.isChecked():
            image = enhance_image(image)

        self.interactor2d.set_image(image,n_subviews = self.calibration.n_subviews,subview_lookup=self.calibration.subview_lookup,hold_position=True)



    def edit_split_field(self):

        dialog = SplitFieldDialog(self,self.interactor2d.get_image())
        result = dialog.exec()

        if result == 1:
            self.calibration.set_subview_mask(dialog.fieldmask,subview_names=dialog.field_names,coords='Display')
            self.interactor2d.set_subview_lookup(self.calibration.n_subviews,self.calibration.subview_lookup)
            self.init_fitting()
            self.unsaved_changes = True
            self.update_n_points()
            self.reset_fit()
            self.pointpairs_history.clear()
            self.points_undo_button.setEnabled(False)

        del dialog



    def change_dist_model(self,choice):

        for field in range(len(self.fit_settings_widgets)):
            if self.sender() == self.fit_settings_widgets[field][0]:
                self.perspective_settings[field].show()
                self.fisheye_settings[field].hide()
                self.fitters[field].set_model('rectilinear')
            elif self.sender() == self.fit_settings_widgets[field][1]:
                self.perspective_settings[field].hide()
                self.fisheye_settings[field].show()
                self.fitters[field].set_model('fisheye')

        self.update_n_points()


    def update_pixel_size(self):

        if self.pixel_size_checkbox.isChecked():
            self.pixel_size_box.setEnabled(True)
            self.calibration.pixel_size = self.pixel_size_box.value() / 1e6
        else:
            self.pixel_size_box.setEnabled(False)
            self.calibration.pixel_size = None

        self.update_fit_results()
        self.unsaved_changes = True


    def set_fit_viewport(self):
        subview = self.view_to_fit_buttons.index(self.sender())

        self.set_view_from_calib(self.calibration,subview)



    def modify_chessboard_constraints(self):

        dialog = ChessboardDialog(self)
        dialog.exec()

        # Resizing the window + 1 pixel then immediately back again after the chessboard dialog is closed
        # is a workaround for Issue #65, the root cause of which is a mystery to me. I shake my fist at VTK.
        size = self.size()
        self.resize(size.width(),size.height()+1)
        self.app.processEvents()
        self.resize(size.width(),size.height())
        self.app.processEvents()

        if dialog.results != []:
            self.chessboard_pointpairs = dialog.results
            point_history = ['Auto-detected corners of {:d}x{:d} square chessboard pattern with {:.1f}mm squares.'.format(dialog.chessboard_squares_x.value(),dialog.chessboard_squares_y.value(),dialog.chessboard_square_size.value()),None]
            self.chessboard_history = [ ('Chessboard image from {:s}, loaded by {:s} on {:s} at {:s}.'.format(fname,misc.username,misc.hostname,misc.get_formatted_time()),point_history) for fname in dialog.filenames]
            if self.chessboard_checkbox.isChecked():
                self.chessboard_checkbox.setChecked(False)
            self.chessboard_checkbox.setChecked(True)




    def toggle_chessboard_constraints(self,on):

        if on and len(self.chessboard_pointpairs) == 0:
            self.modify_chessboard_constraints()
            if len(self.chessboard_pointpairs) == 0:
                self.chessboard_checkbox.setChecked(False)

        self.reset_fit()
        self.update_pointpairs()
        self.update_n_points()
        self.fit_enable_check()<|MERGE_RESOLUTION|>--- conflicted
+++ resolved
@@ -608,13 +608,8 @@
                 movement = manual_movement(old_image,self.calibration.get_image(coords='Display'),parent_window=self)
                 if movement is not None:
                     self.app.setOverrideCursor(qt.QCursor(qt.Qt.WaitCursor))
-<<<<<<< HEAD
                     for pp in self.point_pairings:
                         orig_coords = self.interactor2d.get_cursor_coords(pp[1])
-=======
-                    for _,cid in self.point_pairings:
-                        orig_coords = self.interactor2d.get_cursor_coords(cid)
->>>>>>> d48aa0f6
                         new_coords = [None] * len(orig_coords)
                         for subview in range(len(orig_coords)):
                             if orig_coords[subview] is not None:
@@ -624,7 +619,6 @@
                                 else:
                                     new_coords[subview] = None
                         if all(p is None for p in new_coords):
-<<<<<<< HEAD
                             pp_to_remove.append(pp)
 
                     for pp in pp_to_remove:
@@ -646,9 +640,6 @@
 
                         self.point_pairings.remove(pp)
 
-=======
-                            pp_to_remove.append(cid)
->>>>>>> d48aa0f6
                     self.app.restoreOverrideCursor()
                     self.init_fitting()
 
@@ -1006,15 +997,10 @@
                 self.points_undo_button.setEnabled(False)
         except IndexError:
             raise UserWarning('Reached the end of undo history - nothing more to undo.')
-<<<<<<< HEAD
 
         self.load_pointpairs(pointpairs=prev_pointpairs,history=pp_history,force_clear=True,include_in_undo=False)
 
-=======
-
-        self.load_pointpairs(pointpairs=prev_pointpairs,history=pp_history,force_clear=True,include_in_undo=False)
-
->>>>>>> d48aa0f6
+
         for cid in self.interactor3d.cursors.keys():
             if self.interactor3d.get_cursor_coords(cid) == selected_coords:
                 self.interactor3d.set_cursor_focus(cid)
@@ -1279,24 +1265,16 @@
         image = render_cam_view(self.cadmodel, calibration, transparency=True, verbose=False, aa=2,oversampling=oversampling)
         self.cadmodel.set_colour(orig_colours)
         self.cadmodel.set_wireframe(False)
-<<<<<<< HEAD
 
         self.statusbar.clearMessage()
         self.app.restoreOverrideCursor()
 
         return image
 
-=======
-
-        self.statusbar.clearMessage()
-        self.app.restoreOverrideCursor()
-
-        return image
->>>>>>> d48aa0f6
+
 
     def update_overlay(self):
 
-<<<<<<< HEAD
         # Clear the existing overlay image to force it to re-render if the user has changed between solid / wireframe
         if self.sender() is self.overlay_type:
             self.fit_overlay = None
@@ -1310,23 +1288,6 @@
 
         overlay_ims = []
 
-=======
-    def update_overlay(self):
-
-        # Clear the existing overlay image to force it to re-render if the user has changed between solid / wireframe
-        if self.sender() is self.overlay_type:
-            self.fit_overlay = None
-
-        if self.sender() is self.comparison_overlay_type:
-            self.comp_overlay = None
-
-        # Show or hide extra controls depending on what overlays are enabled
-        self.overlay_appearance_controls.setVisible(self.overlay_checkbox.isChecked())
-        self.comparison_overlay_appearance.setVisible(self.comparison_overlay_checkbox.isChecked())
-
-        overlay_ims = []
-
->>>>>>> d48aa0f6
         if self.overlay_checkbox.isChecked():
 
             self.fitted_points_checkbox.setChecked(False)
