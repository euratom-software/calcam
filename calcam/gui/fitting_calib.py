--- conflicted
+++ resolved
@@ -31,11 +31,8 @@
 from .. import misc
 from ..image_enhancement import enhance_image, scale_to_8bit
 from ..movement import manual_movement
-<<<<<<< HEAD
-=======
 
 max_undo_depth = 20
->>>>>>> 28ccd1d5
 
 # Main calcam window class for actually creating calibrations.
 class FittingCalib(CalcamGUIWindow):
@@ -1559,11 +1556,8 @@
     def edit_split_field(self):
 
         dialog = SplitFieldDialog(self,self.interactor2d.get_image())
-<<<<<<< HEAD
-        result = dialog.exec_()
-=======
         result = dialog.exec()
->>>>>>> 28ccd1d5
+
         if result == 1:
             self.calibration.set_subview_mask(dialog.fieldmask,subview_names=dialog.field_names,coords='Display')
             self.interactor2d.set_subview_lookup(self.calibration.n_subviews,self.calibration.subview_lookup)
