--- conflicted
+++ resolved
@@ -1009,31 +1009,6 @@
         <string>Position Analysis</string>
        </attribute>
        <layout class="QGridLayout" name="gridLayout_13">
-<<<<<<< HEAD
-        <item row="5" column="0">
-         <spacer name="verticalSpacer_4">
-          <property name="orientation">
-           <enum>Qt::Vertical</enum>
-          </property>
-          <property name="sizeHint" stdset="0">
-           <size>
-            <width>20</width>
-            <height>40</height>
-           </size>
-          </property>
-         </spacer>
-        </item>
-        <item row="4" column="0">
-         <widget class="QGroupBox" name="groupBox_4">
-          <property name="title">
-           <string>Save image</string>
-          </property>
-          <layout class="QGridLayout" name="gridLayout_14">
-           <item row="3" column="0" colspan="2">
-            <widget class="QCheckBox" name="render_cursor_checkbox">
-             <property name="text">
-              <string>Include cursor</string>
-=======
         <item row="0" column="0">
          <widget class="QGroupBox" name="image_position_info_box">
           <property name="sizePolicy">
@@ -1080,91 +1055,12 @@
                <horstretch>0</horstretch>
                <verstretch>0</verstretch>
               </sizepolicy>
->>>>>>> 28ccd1d5
-             </property>
-             <property name="checked">
-              <bool>true</bool>
-             </property>
-            </widget>
-           </item>
-           <item row="4" column="0">
-            <widget class="QPushButton" name="render_button">
-             <property name="text">
-              <string>Save Image...</string>
-             </property>
-            </widget>
-           </item>
-<<<<<<< HEAD
-           <item row="1" column="0" colspan="2">
-            <widget class="QCheckBox" name="render_image_checkbox">
-             <property name="text">
-              <string>Include image view</string>
-             </property>
-             <property name="checked">
-              <bool>true</bool>
-             </property>
-            </widget>
-           </item>
-           <item row="2" column="0" colspan="2">
-            <widget class="QCheckBox" name="render_cad_checkbox">
-             <property name="text">
-              <string>Include CAD view</string>
-             </property>
-             <property name="checked">
-              <bool>true</bool>
-             </property>
-            </widget>
-           </item>
-           <item row="0" column="0">
-            <widget class="QLabel" name="label_24">
-             <property name="text">
-              <string>Output dimensions:</string>
-             </property>
-            </widget>
-           </item>
-           <item row="0" column="1">
-            <widget class="QComboBox" name="render_resolution"/>
-           </item>
-          </layout>
-         </widget>
-        </item>
-        <item row="3" column="0">
-         <widget class="QGroupBox" name="groupBox_6">
-          <property name="title">
-           <string>Display options</string>
-          </property>
-          <layout class="QGridLayout" name="gridLayout_12">
-           <item row="2" column="1">
-            <widget class="QSlider" name="overlay_opacity_slider">
-             <property name="minimum">
-              <number>25</number>
-             </property>
-             <property name="maximum">
-              <number>100</number>
-             </property>
-             <property name="value">
-              <number>100</number>
-             </property>
-             <property name="tracking">
-              <bool>false</bool>
-             </property>
-             <property name="orientation">
-              <enum>Qt::Horizontal</enum>
-             </property>
-            </widget>
-           </item>
-           <item row="2" column="0">
-            <widget class="QLabel" name="overlay_opacity_label">
-             <property name="text">
-              <string>Opacity:</string>
-             </property>
-             <property name="margin">
-              <number>0</number>
-             </property>
-             <property name="indent">
-              <number>20</number>
-             </property>
-=======
+             </property>
+             <property name="text">
+              <string>No cursor placed.</string>
+             </property>
+            </widget>
+           </item>
            <item row="2" column="1">
             <widget class="QLabel" name="impos_info">
              <property name="text">
@@ -1180,7 +1076,6 @@
              <property name="wordWrap">
               <bool>true</bool>
              </property>
->>>>>>> 28ccd1d5
             </widget>
            </item>
            <item row="6" column="1">
@@ -1199,74 +1094,6 @@
              </property>
             </widget>
            </item>
-<<<<<<< HEAD
-           <item row="5" column="0" colspan="3">
-            <widget class="QCheckBox" name="sightline_checkbox">
-             <property name="text">
-              <string>Show 3D line-of-sight from camera to cursor</string>
-             </property>
-             <property name="checked">
-              <bool>false</bool>
-             </property>
-            </widget>
-           </item>
-           <item row="3" column="0" colspan="3">
-            <widget class="QCheckBox" name="im_mapping_checkbox">
-             <property name="enabled">
-              <bool>false</bool>
-             </property>
-             <property name="text">
-              <string>Show image mapped on to CAD model</string>
-             </property>
-            </widget>
-           </item>
-           <item row="4" column="0">
-            <widget class="QLabel" name="mapped_im_opacity_label">
-             <property name="text">
-              <string>Opacity:</string>
-             </property>
-             <property name="indent">
-              <number>20</number>
-             </property>
-            </widget>
-           </item>
-           <item row="4" column="1">
-            <widget class="QSlider" name="mapped_im_opacity_slider">
-             <property name="minimum">
-              <number>30</number>
-             </property>
-             <property name="maximum">
-              <number>100</number>
-             </property>
-             <property name="value">
-              <number>75</number>
-             </property>
-             <property name="tracking">
-              <bool>false</bool>
-             </property>
-             <property name="orientation">
-              <enum>Qt::Horizontal</enum>
-             </property>
-            </widget>
-           </item>
-          </layout>
-         </widget>
-        </item>
-        <item row="0" column="0">
-         <widget class="QGroupBox" name="image_position_info_box">
-          <property name="sizePolicy">
-           <sizepolicy hsizetype="Preferred" vsizetype="Minimum">
-            <horstretch>0</horstretch>
-            <verstretch>0</verstretch>
-           </sizepolicy>
-          </property>
-          <property name="title">
-           <string>Cursor position</string>
-          </property>
-          <layout class="QGridLayout" name="gridLayout_11">
-           <item row="2" column="0">
-            <widget class="QLabel" name="impos_fieldnames">
-=======
            <item row="1" column="0" colspan="3">
             <widget class="QLabel" name="label_19">
              <property name="text">
@@ -1276,7 +1103,6 @@
            </item>
            <item row="6" column="0">
             <widget class="QLabel" name="sightline_fieldnames">
->>>>>>> 28ccd1d5
              <property name="sizePolicy">
               <sizepolicy hsizetype="Minimum" vsizetype="Preferred">
                <horstretch>0</horstretch>
@@ -1291,26 +1117,6 @@
              </property>
             </widget>
            </item>
-<<<<<<< HEAD
-           <item row="2" column="1">
-            <widget class="QLabel" name="impos_info">
-             <property name="text">
-              <string/>
-             </property>
-            </widget>
-           </item>
-           <item row="3" column="0" colspan="3">
-            <widget class="QLabel" name="label_21">
-             <property name="text">
-              <string>&lt;html&gt;&lt;head/&gt;&lt;body&gt;&lt;p&gt;&lt;span style=&quot; font-weight:600;&quot;&gt;Position on CAD model:&lt;/span&gt;&lt;/p&gt;&lt;/body&gt;&lt;/html&gt;</string>
-             </property>
-            </widget>
-           </item>
-           <item row="2" column="2">
-            <spacer name="horizontalSpacer">
-             <property name="orientation">
-              <enum>Qt::Horizontal</enum>
-=======
           </layout>
          </widget>
         </item>
@@ -1330,19 +1136,12 @@
             <widget class="QCheckBox" name="render_cursor_checkbox">
              <property name="text">
               <string>Include cursor</string>
->>>>>>> 28ccd1d5
              </property>
              <property name="checked">
               <bool>true</bool>
              </property>
             </widget>
            </item>
-<<<<<<< HEAD
-           <item row="0" column="0" colspan="3">
-            <widget class="QLabel" name="label_18">
-             <property name="text">
-              <string>Click on either the image or CAD model to place or move the cursor.</string>
-=======
            <item row="4" column="0">
             <widget class="QPushButton" name="render_button">
              <property name="text">
@@ -1364,49 +1163,12 @@
             <widget class="QCheckBox" name="render_cad_checkbox">
              <property name="text">
               <string>Include CAD view</string>
->>>>>>> 28ccd1d5
-             </property>
-             <property name="wordWrap">
+             </property>
+             <property name="checked">
               <bool>true</bool>
              </property>
             </widget>
            </item>
-<<<<<<< HEAD
-           <item row="5" column="0" colspan="3">
-            <widget class="QLabel" name="label_22">
-             <property name="text">
-              <string>&lt;html&gt;&lt;head/&gt;&lt;body&gt;&lt;p&gt;&lt;span style=&quot; font-weight:600;&quot;&gt;Line of sight to cursor:&lt;/span&gt;&lt;/p&gt;&lt;/body&gt;&lt;/html&gt;</string>
-             </property>
-            </widget>
-           </item>
-           <item row="1" column="0" colspan="3">
-            <widget class="QLabel" name="label_19">
-             <property name="text">
-              <string>&lt;html&gt;&lt;head/&gt;&lt;body&gt;&lt;p&gt;&lt;span style=&quot; font-weight:600;&quot;&gt;Position on image:&lt;/span&gt;&lt;/p&gt;&lt;/body&gt;&lt;/html&gt;</string>
-             </property>
-            </widget>
-           </item>
-           <item row="4" column="0" colspan="3">
-            <widget class="QLabel" name="cadpos_info">
-             <property name="sizePolicy">
-              <sizepolicy hsizetype="Expanding" vsizetype="Preferred">
-               <horstretch>0</horstretch>
-               <verstretch>0</verstretch>
-              </sizepolicy>
-             </property>
-             <property name="text">
-              <string>No cursor placed.</string>
-             </property>
-            </widget>
-           </item>
-           <item row="6" column="0">
-            <widget class="QLabel" name="sightline_fieldnames">
-             <property name="sizePolicy">
-              <sizepolicy hsizetype="Minimum" vsizetype="Preferred">
-               <horstretch>0</horstretch>
-               <verstretch>0</verstretch>
-              </sizepolicy>
-=======
            <item row="0" column="0">
             <widget class="QLabel" name="label_24">
              <property name="text">
@@ -1488,7 +1250,6 @@
             <widget class="QCheckBox" name="im_mapping_checkbox">
              <property name="enabled">
               <bool>false</bool>
->>>>>>> 28ccd1d5
              </property>
              <property name="text">
               <string>Show image mapped on to CAD model</string>
@@ -1523,32 +1284,6 @@
               <enum>Qt::Horizontal</enum>
              </property>
             </widget>
-           </item>
-           <item row="6" column="1">
-            <widget class="QLabel" name="sightline_info">
-             <property name="sizePolicy">
-              <sizepolicy hsizetype="Expanding" vsizetype="Preferred">
-               <horstretch>0</horstretch>
-               <verstretch>0</verstretch>
-              </sizepolicy>
-             </property>
-             <property name="text">
-              <string/>
-             </property>
-            </widget>
-           </item>
-           <item row="6" column="2">
-            <spacer name="horizontalSpacer_2">
-             <property name="orientation">
-              <enum>Qt::Horizontal</enum>
-             </property>
-             <property name="sizeHint" stdset="0">
-              <size>
-               <width>40</width>
-               <height>20</height>
-              </size>
-             </property>
-            </spacer>
            </item>
           </layout>
          </widget>
