'''
* Copyright 2015-2018 European Atomic Energy Community (EURATOM)
*
* Licensed under the EUPL, Version 1.1 or - as soon they
  will be approved by the European Commission - subsequent
  versions of the EUPL (the "Licence");
* You may not use this work except in compliance with the
  Licence.
* You may obtain a copy of the Licence at:
*
* https://joinup.ec.europa.eu/software/page/eupl
*
* Unless required by applicable law or agreed to in
  writing, software distributed under the Licence is
  distributed on an "AS IS" basis,
* WITHOUT WARRANTIES OR CONDITIONS OF ANY KIND, either
  express or implied.
* See the Licence for the specific language governing
  permissions and limitations under the Licence.
'''


"""
vtk Interactor style classes for Calcam.

There's a lot more code in here than there needs to be / should be,
a lot of what's done in here should probably be moved to the GUI module.
However, because a lot of this code predates the Qt GUI, it was never moved out of here,
which is why the GUI window object and vtkinteractor object interact with
each other in a sadly messy way.

Written by Scott Silburn 
"""

import vtk
import numpy as np
from ..render import get_image_actor
from ..misc import rotate_3d

import time


class CalcamInteractorStyle3D(vtk.vtkInteractorStyleTerrain):
 
    def __init__(self,parent=None,viewport_callback=None,resize_callback=None,newpick_callback=None,cursor_move_callback=None,focus_changed_callback=None,refresh_callback=None):
        
        # Set callbacks for all the mouse controls

        self.AddObserver("LeftButtonPressEvent",self.on_left_click)
        self.AddObserver("RightButtonPressEvent",self.right_press)
        self.AddObserver("RightButtonReleaseEvent",self.right_release)
        self.AddObserver("MiddleButtonPressEvent",self.middle_press)
        self.AddObserver("MiddleButtonReleaseEvent",self.middle_release)
        self.AddObserver("MouseWheelForwardEvent",self.zoom_in)
        self.AddObserver("MouseWheelBackwardEvent",self.zoom_out)
        self.AddObserver("MouseMoveEvent",self.on_mouse_move)
        self.viewport_callback = viewport_callback
        self.pick_callback = newpick_callback
        self.resize_callback = resize_callback
        self.newpick_callback = newpick_callback
        self.cursor_move_callback = cursor_move_callback
        self.cursor_changed_callback = focus_changed_callback
        self.refresh_callback = refresh_callback
        self.focus_changed_callback = focus_changed_callback
        self.image_actor = None
        self.image_resizer = None
        self.force_aspect = None
        self.im_aspect = None
        self.zoom_enabled=True
        self.projection = 'perspective'
        self.rightdrag_rotate = False
        self.control_sensitivity = 0.75
        self.cam_roll = 0.
        self.rmb_down = False
        self.mouse_delta = np.array([0,0])
        self.allow_focus_change = True


    # Do various initial setup things, most of which can't be done at the time of __init__
    def init(self):

        # Get the interactor object
        self.interactor = self.GetInteractor()

        # Some other objects from higher up which I need access to
        self.vtkwindow = self.interactor.GetRenderWindow()
        renderers = self.vtkwindow.GetRenderers()
        renderers.InitTraversal()
        self.renderer = renderers.GetNextItemAsObject()
        self.camera = self.renderer.GetActiveCamera()

        self.camera.SetViewUp(0,0,1)

        self.SetAutoAdjustCameraClippingRange(False)

        # Turn off any VTK responses to keyboard input (all necessary keyboard shortcuts etc are done in Q)
        self.interactor.RemoveObservers('KeyPressEvent')
        self.interactor.RemoveObservers('CharEvent')

        # Add observer for catching window resizing
        self.vtkwindow.AddObserver("ModifiedEvent",self.on_resize)

        self.extra_actors = []

        # Create a picker
        self.picker = vtk.vtkCellPicker()
        self.interactor.SetPicker(self.picker)

        # Variables
        self.cursors = {}
        self.next_cursor_id = 0
        self.focus_cursor = None
        self.legend = None
        self.xsection_coords = None
    

        # We will use this for converting from 3D to screen coords.
        self.vtk_coord_transformer = vtk.vtkCoordinate()
        self.vtk_coord_transformer.SetCoordinateSystemToWorld()


    def set_rmb_rotate(self,rmb_rotate):

        self.rightdrag_rotate = rmb_rotate


    def set_fov(self,fov):

        if self.projection == 'perspective':
            self.camera.SetViewAngle(fov)
        else:
            self.camera.SetParallelScale(fov/2.)


    def set_control_sensitivity(self,sensitivity):

        if sensitivity < 0 or sensitivity > 1.:
            raise ValueError('Sensitivity value must be between 0 and 1. ')
        else:
            self.control_sensitivity = sensitivity + 0.05


    def set_projection(self,projection,fov=None):

        if projection not in ['perspective','orthographic']:
            raise ValueError('Projection should be "perspective" or "orthographic"')

        if projection == self.projection:
            return

        if projection == 'orthographic':

            if fov is None:
                fov = np.abs(np.tan( 3.14159*self.camera.GetViewAngle()/360 ) * np.dot(self.camera.GetPosition(),self.camera.GetDirectionOfProjection()))

            self.camera.SetParallelProjection(True)
            self.camera.SetParallelScale(fov)


        elif projection == 'perspective':

            if fov is None:
                fov = np.abs(360*np.arctan(self.camera.GetParallelScale()/np.dot(self.camera.GetPosition(),self.camera.GetDirectionOfProjection()))/3.14159)

            self.camera.SetParallelProjection(False)
            self.camera.SetViewAngle(fov)

        self.projection = projection


    def set_upvec(self,upvec):

        self.camera_3d.SetViewUp(upvec)
        cam_roll = self.camera_3d.GetRoll()



    def get_projection(self):
        return self.projection

    # Middle click + drag to pan
    def middle_press(self,obj,event):
        self.orig_dist = self.camera.GetDistance()
        self.camera.SetDistance(self.control_sensitivity)
        self.OnMiddleButtonDown()


    def middle_release(self,obj,event):
        self.OnMiddleButtonUp()
        self.camera.SetDistance(self.orig_dist)
        self.on_cam_moved()


    # On the CAD view, right click+drag to rotate (usually on left button in this interactorstyle)
    def right_press(self,obj,event):
        self.orig_dist = self.camera.GetDistance()
        if self.rightdrag_rotate:
            self.camera.SetDistance( np.sqrt( np.sum( np.array(self.camera.GetPosition())**2)) )
        else:
            self.camera.SetDistance(0.01)
        self.rmb_down = True
        self.OnLeftButtonDown()


    def right_release(self,obj,event):
        self.rmb_down = False
        self.OnLeftButtonUp()
        self.camera.SetDistance(self.orig_dist)
        self.on_cam_moved()



    def zoom_in(self,obj,event):

        # If ctrl + scroll, change the camera FOV
        if self.interactor.GetControlKey():
            if self.zoom_enabled:
                if self.projection == 'perspective':
                    self.camera.SetViewAngle(max(self.camera.GetViewAngle()*(1 - self.control_sensitivity*0.25),1))
                elif self.projection == 'orthographic':
                    self.camera.SetParallelScale(max(0.01,self.camera.GetParallelScale()*(1 - self.control_sensitivity*0.25)))

        # Otherwise, move the camera forward.
        else:
            orig_dist = self.camera.GetDistance()
            self.camera.SetDistance(1.3 * self.control_sensitivity)
            self.camera.Dolly(1.1)
            self.camera.SetDistance(orig_dist)

        # Update cursor sizes depending on their distance from the camera,
        # so they're all comfortably visible and clickable.
        self.on_cam_moved()
   


    def zoom_out(self,obj,event):

        # If ctrl + scroll, change the camera FOV
        if self.interactor.GetControlKey():
            if self.zoom_enabled:
                if self.projection == 'perspective':
                    self.camera.SetViewAngle(min(self.camera.GetViewAngle()*(1 + self.control_sensitivity*0.25),110.))
                elif self.projection == 'orthographic':
                    self.camera.SetParallelScale(min(500,self.camera.GetParallelScale()*(1 + self.control_sensitivity*0.25)))

        # Otherwise, move the camera backward.
        else:
            orig_dist = self.camera.GetDistance()
            self.camera.SetDistance(1.3 * self.control_sensitivity)
            self.camera.Dolly(0.9)
            self.camera.SetDistance(orig_dist)

        # Update cursor sizes so they're all well visible:
        self.on_cam_moved()


    def on_cam_moved(self):
        self.update_cursor_style(refresh=False)
        self.update_clipping()

        if self.viewport_callback is not None:
            self.viewport_callback()


    def set_xsection(self,xsection_coords):

        if xsection_coords is not None:
            self.xsection_coords = xsection_coords
        else:
            self.xsection_coords = None

        self.update_clipping()
    
    def get_xsection(self):
        return self.xsection_coords



    def get_cursor_coords(self,cursor_id):

        return self.cursors[cursor_id]['cursor3d'].GetFocalPoint()


    def add_extra_actor(self,actor):

        if actor not in self.extra_actors:
            self.extra_actors.append(actor)
            self.renderer.AddActor(actor)


    def remove_extra_actor(self,actor):

        if actor in self.extra_actors:
            self.extra_actors.remove(actor)
            self.renderer.RemoveActor(actor)


    def update_clipping(self):

        self.renderer.ResetCameraClippingRange()

        if self.xsection_coords is not None:
            normal_range = self.camera.GetClippingRange()
            cam_to_xsec = self.xsection_coords - np.array(self.camera.GetPosition())
            cam_view_dir = self.camera.GetDirectionOfProjection()
            dist = max(normal_range[0],np.dot(cam_to_xsec,cam_view_dir))
            self.camera.SetClippingRange(dist,normal_range[1])

        if self.refresh_callback is not None:
            self.refresh_callback()


    # Left click to move a point or add a new point
    def on_left_click(self,obj,event):

        ctrl_pressed = self.interactor.GetControlKey()

        # These will be the variables we return. If the user clicked in free space they will stay None.
        clicked_cursor = None
        pickcoords = None

        # Do a pick with our picker object
        clickcoords = self.interactor.GetEventPosition()
        
        for actor in self.extra_actors:
            self.renderer.RemoveActor(actor)
        
        retval = self.picker.Pick(clickcoords[0],clickcoords[1],0,self.renderer)

        # If something was successfully picked, find out what it was...
        if retval != 0:

            pickedpoints = self.picker.GetPickedPositions()

            # If more than 1 point is within the picker's tolerance,
            # use the one closest to the camera (this is most intuitive)
            npoints = pickedpoints.GetNumberOfPoints()
            dist_fromcam = []
            campos = self.camera.GetPosition()

            for i in range(npoints):
                point = pickedpoints.GetPoint(i)
                dist_fromcam.append(np.sqrt( (campos[0] - point[0])**2 + (campos[1] - point[1])**2 + (campos[2] - point[2])**2 ))

            _, idx = min((val, idx) for (idx, val) in enumerate(dist_fromcam))

            pickcoords = pickedpoints.GetPoint(idx)

            # If the picked point is within 1.5x the cursor radius of any existing point,
            # say that the user clicked on that point
            dist = 7
            for cid,cursor in self.cursors.items():

                if cid == self.focus_cursor:
                    continue

                # Get the on-screen position of this cursor
                self.vtk_coord_transformer.SetValue(cursor['cursor3d'].GetFocalPoint())
                cursorpos = self.vtk_coord_transformer.GetComputedDisplayValue(self.renderer)
                

                dist_from_cursor = np.sqrt( (cursorpos[0] - clickcoords[0])**2 + (cursorpos[1] - clickcoords[1])**2 )
                if dist_from_cursor < dist:
                        clicked_cursor = cid
                        dist = dist_from_cursor



            # If they held CTRL, we send a new pick callback
            if (ctrl_pressed or self.focus_cursor is None) and clicked_cursor is None:

                if self.newpick_callback is not None:
                    self.newpick_callback(pickcoords)

            else:

                # Otherwise, if they clicked an existing cursor, change the focus to it
                if clicked_cursor is not None and self.allow_focus_change:

                    self.set_cursor_focus(clicked_cursor)

                    if self.focus_changed_callback is not None:
                        self.focus_changed_callback(clicked_cursor)


                # of if they didn't click another cursor, move the current cursor
                # to where they clicked
                elif self.focus_cursor is not None:
                    self.set_cursor_coords(self.focus_cursor,pickcoords)


        for actor in self.extra_actors:
            self.renderer.AddActor(actor)

            if self.refresh_callback is not None:
                self.refresh_callback()



    def set_cursor_coords(self,cursor_id,coords):

        self.cursors[cursor_id]['cursor3d'].SetFocalPoint(coords)
        self.update_cursor_style()

        if self.cursor_move_callback is not None:
            self.cursor_move_callback(self.focus_cursor,coords)


    def update_cursor_style(self,refresh=True):

        campos = self.camera.GetPosition()
        for cid,cursor in self.cursors.items():

            position = cursor['cursor3d'].GetFocalPoint()

            dist_to_cam = np.sqrt( (campos[0] - position[0])**2 + (campos[1] - position[1])**2 + (campos[2] - position[2])**2 )

            if cid == self.focus_cursor:
                colour = (0,0.8,0)
                linewidth = 3
                size = 0.025
            else:
                if cursor['colour'] is not None:
                    colour = cursor['colour']
                else:
                    colour = (0.8,0,0)
                linewidth = 2
                size = 0.0125

            # Cursor size scales with camera FOV to maintain size on screen.
            size = size * (self.camera.GetViewAngle()/75)

            cursor['cursor3d'].SetModelBounds([position[0]-size*dist_to_cam,position[0]+size*dist_to_cam,position[1]-size*dist_to_cam,position[1]+size*dist_to_cam,position[2]-size*dist_to_cam,position[2]+size*dist_to_cam])
            cursor['actor'].GetProperty().SetColor(colour)
            cursor['actor'].GetProperty().SetLineWidth(linewidth)

        if self.refresh_callback is not None and refresh:
            self.refresh_callback()



    # Defocus cursors for a given point pair
    def set_cursor_focus(self,cursor_id):

        if cursor_id is not None:
            if cursor_id not in self.cursors.keys():
                raise ValueError('No cursor with ID {:d}'.format(cursor_id))

        self.focus_cursor = cursor_id
        self.update_cursor_style()


    def get_cursor_focus(self):
        return self.focus_cursor


    def add_cursor(self,coords):

        # Create new cursor, mapper and actor
        new_cursor_id = self.next_cursor_id
        self.cursors[new_cursor_id] = {'cursor3d':vtk.vtkCursor3D(),'actor':vtk.vtkActor(),'colour':None}
        self.next_cursor_id += 1

        # Some setup of the cursor
        self.cursors[new_cursor_id]['cursor3d'].XShadowsOff()
        self.cursors[new_cursor_id]['cursor3d'].YShadowsOff()
        self.cursors[new_cursor_id]['cursor3d'].ZShadowsOff()
        self.cursors[new_cursor_id]['cursor3d'].OutlineOff()
        self.cursors[new_cursor_id]['cursor3d'].SetTranslationMode(1)
        self.cursors[new_cursor_id]['cursor3d'].SetFocalPoint(coords[0],coords[1],coords[2])


        # Mapper setup
        mapper = vtk.vtkPolyDataMapper()
        mapper.SetInputConnection(self.cursors[new_cursor_id]['cursor3d'].GetOutputPort())
    
        # Actor setup
        self.cursors[new_cursor_id]['actor'].SetMapper(mapper)

        # Add new cursor to screen
        self.renderer.AddActor(self.cursors[new_cursor_id]['actor'])

        self.update_cursor_style()

        return new_cursor_id
  

    def remove_cursor(self,cursor_id):

        try:
            cursor = self.cursors.pop(cursor_id)
            self.renderer.RemoveActor(cursor['actor'])
            if cursor_id == self.focus_cursor:
                self.focus_cursor = None
                self.update_cursor_style()
        except KeyError:
            raise ValueError('No cursor with ID {:d}'.format(cursor_id))


    def on_resize(self,obj=None,event=None):

        vtk_size = self.vtkwindow.GetSize()

        vtk_aspect = float(vtk_size[1]) / float(vtk_size[0])

        if self.force_aspect is not None:
            # Camera view wider than VTK panel
            if self.force_aspect <= vtk_aspect:
                h = self.force_aspect / vtk_aspect
                self.renderer.SetViewport([0.,0.5-h/2.,1.0,0.5+h/2.])

            # Camera view taller than VTK panel
            elif self.force_aspect > vtk_aspect:
                w = vtk_aspect / self.force_aspect
                self.renderer.SetViewport([0.5-w/2.,0.,0.5+w/2.,1.])

        # Sizing of the legend
        if self.legend is not None:

            legend_offset_y = 0.02
            legend_scale = 0.03

            legend_offset_x = legend_offset_y*vtk_size[1] / vtk_size[0]
            legend_pad_y = 30./vtk_size[1]
            legend_pad_x = 20./vtk_size[0]

            legend_height = legend_pad_y + legend_scale * self.n_legend_items
            abs_height = legend_scale * vtk_size[1]
            width_per_char = abs_height * 0.5
            legend_width = legend_pad_x + (width_per_char * self.longest_name)/vtk_size[0]

            self.legend.GetPosition2Coordinate().SetCoordinateSystemToNormalizedDisplay()
            self.legend.GetPositionCoordinate().SetCoordinateSystemToNormalizedDisplay()

            # Set Legend Size
            self.legend.GetPosition2Coordinate().SetValue(legend_width,legend_height )
            # Set Legend position
            self.legend.GetPositionCoordinate().SetValue(1 - legend_offset_x - legend_width, legend_offset_y)


        # Sizing of the overlay image
        if self.image_actor is not None:
            viewport = self.renderer.GetViewport()
            h = int(vtk_size[1] * (viewport[3] - viewport[1]))
            w = int(h / self.im_aspect)
            self.image_resizer.SetOutputDimensions(w,h,1)

        if self.resize_callback is not None:
            self.resize_callback(vtk_size)


    def set_legend(self,legend_items):

        if self.legend is not None:
            self.renderer.RemoveActor(self.legend)

        if len(legend_items) > 0:

            self.longest_name = 0
            for entry in legend_items:
                if len(entry[0]) > self.longest_name:
                    self.longest_name = len(entry[0])

            self.n_legend_items = len(legend_items)

            legend = vtk.vtkLegendBoxActor()
            legend.SetNumberOfEntries(len(legend_items))

            for i,entry in enumerate(legend_items):
                legend.SetEntryString(i,entry[0])
                legend.SetEntryColor(i,entry[1])

 
            legend.UseBackgroundOn()
            legend.SetBackgroundColor((0.1,0.1,0.1))
            legend.SetPadding(9)
            self.legend = legend

            self.renderer.AddActor(self.legend)

            self.on_resize()


    def on_mouse_move(self,obj=None,event=None):

        rerender = False

        # Apply the mouse sensitivity by adjusting the apparent amount the mouse has moved
        # before calling the VTK methods
        # -----------------------------------
        xy = np.array(self.interactor.GetEventPosition())
        lastxy = np.array(self.interactor.GetLastEventPosition())

        delta = ( lastxy - xy ) * self.control_sensitivity + self.mouse_delta

        self.mouse_delta = np.mod(np.abs(delta),1) * np.sign(delta)
        delta = np.trunc(delta).astype(int)
        self.interactor.SetLastEventPosition(int(xy[0]+delta[0]),int(xy[1]+delta[1]))
        # -----------------------------------

        # Correctly handle mouse interaction:
        view_direction = self.camera.GetDirectionOfProjection()

        # If doing anything other than Right Click + Ctrl + Drag, we can just use 
        # the existing VTK method
        if not (self.rmb_down and self.interactor.GetControlKey()):

            self.OnMouseMove()

            # Make sure we maintain the set camera roll.
            if self.rmb_down and np.abs(self.cam_roll) > 0:
                self.set_roll(self.cam_roll)

        # Right click + drag rolls the camera.
        # This first case for if we're not looking vertically
        elif np.abs(view_direction[2]) < 0.98:
            lastxy = xy + delta
            cc = np.array(self.vtkwindow.GetSize())/2.
            delta_theta = (np.arctan( (xy[0] - cc[0])/(xy[1] - cc[1]) ) - np.arctan( (lastxy[0] - cc[0])/(lastxy[1] - cc[1]) ) )

            if np.abs(delta_theta) > 3:
                delta_theta = delta_theta - 3.14159*np.sign(delta_theta)

            if np.abs(self.cam_roll - 180*delta_theta/3.14159) < 90:
                roll = self.cam_roll - 180*delta_theta/3.14159
                self.set_roll(roll)

        # If we are looking vertically, pretend the mouse has only moved horizontally
        # and call the regular handler. Believe it or not this enables consistent and smooth-ish rotation.
        else:
            self.interactor.SetLastEventPosition(int(xy[0]+delta[0]),xy[1])
            self.OnMouseMove()

        if self.xsection_coords is not None:
            self.update_clipping()


    def set_roll(self,roll):

        self.cam_roll = roll
        view_direction = self.camera.GetDirectionOfProjection()
        if np.abs(view_direction[2]) < 0.999:
            z_projection = np.array([ -view_direction[0]*view_direction[2], -view_direction[1]*view_direction[2],1-view_direction[2]**2 ])
            upvec = rotate_3d(z_projection,view_direction,self.cam_roll)
            self.camera.SetViewUp(upvec)
            roll = self.camera.GetRoll()
            tar = self.camera.GetFocalPoint()
            self.camera.SetViewUp(0,0,1)
            self.camera.SetRoll(roll)
            self.camera.SetFocalPoint(tar)

            if self.refresh_callback is not None:
                self.refresh_callback()


    def set_overlay_image(self,im_array):

        if self.image_actor is not None:
            self.renderer.RemoveActor(self.image_actor)
            self.image_actor = None
            self.image_resizer = None
            self.im_aspect = None

        if im_array is None:
            return

        self.im_aspect = float(im_array.shape[0]) / float(im_array.shape[1])
        self.image_actor,self.image_resizer = get_image_actor(im_array,actortype='vtkActor2D')

        self.renderer.AddActor(self.image_actor)
        self.on_resize()




class CalcamInteractorStyle2D(vtk.vtkInteractorStyleTerrain):
 
    def __init__(self,parent=None,newpick_callback=None,cursor_move_callback=None,focus_changed_callback=None,refresh_callback=None):
        # Set callbacks for all the controls
        self.AddObserver("LeftButtonPressEvent",self.on_left_click)
        self.AddObserver("MiddleButtonPressEvent",self.middle_press)
        self.AddObserver("MiddleButtonReleaseEvent",self.middle_release)
        self.AddObserver("MouseWheelForwardEvent",self.zoom_in)
        self.AddObserver("MouseWheelBackwardEvent",self.zoom_out)
        self.AddObserver("MouseMoveEvent",self.mouse_move)
        self.newpick_callback = newpick_callback
        self.cursor_move_callback = cursor_move_callback
        self.focus_changed_callback = focus_changed_callback
        self.refresh_callback = refresh_callback
        self.allow_focus_change = True
        self.linked_interactors = []
        self.cursor_size = 0.03
        self.overlay_actors = []

    # Do various initial setup things, most of which can't be done at the time of __init__
    def init(self):

        # Get the interactor object
        self.interactor = self.GetInteractor()

        # Some other objects from higher up which I need access to
        self.vtkwindow = self.interactor.GetRenderWindow()
        renderers = self.vtkwindow.GetRenderers()
        renderers.InitTraversal()
        self.renderer = renderers.GetNextItemAsObject()

        self.im_dragging = False

        self.camera = self.renderer.GetActiveCamera()
        self.camera.ParallelProjectionOn()


        # Turn off any VTK responses to keyboard input (all necessary keyboard shortcuts etc are done in Qt)
        self.interactor.RemoveObservers('KeyPressEvent')
        self.interactor.RemoveObservers('CharEvent')

        # Add observer for catching window resizing
        self.vtkwindow.AddObserver("ModifiedEvent",self.on_resize)


        # Variables
        self.active_cursors = {}
        self.passive_cursors = {}
        self.next_cursor_id = 0

        self.focus_cursor = None

        self.image_actor = None
        self.overlay_actors = []

        self.overlay_alpha = 1

        self.overlay_alpha = 1


    def link_with(self,interactor):
        self.linked_interactors.append(interactor)

    def unlink_view(self):
        self.linked_interactors = []

    def sync_view(self):

        scale = self.camera.GetParallelScale()
        pos = self.camera.GetPosition()
        focalpoint = self.camera.GetFocalPoint()

        for interactor in self.linked_interactors:
            interactor.camera.SetParallelScale(scale)
            interactor.camera.SetPosition(pos)
            interactor.camera.SetFocalPoint(focalpoint)
            interactor.zoom_level = self.zoom_level
            interactor.update_cursor_style()

    # Use this image object
    def set_image(self,image,n_subviews=1,subview_lookup=lambda x,y: 0,hold_position=False):

<<<<<<< HEAD
        # Remove current image, if any
=======
>>>>>>> 28ccd1d5
        if self.image_actor is not None:

            # If removing the image entirely or changing image dimensions, remove any overlays
            if image.shape[:2] != self.image_actor.image.shape[:2] or image is None:
                for actor in self.overlay_actors:
                    self.renderer.RemoveActor(actor)
                self.overlay_actors = []

            # Remove existing image
            self.renderer.RemoveActor(self.image_actor)
            self.image_actor = None

        if image is not None:

            self.n_subviews = n_subviews
            self.subview_lookup = subview_lookup

            winsize = self.vtkwindow.GetSize()
            winaspect =  float(winsize[0])/float(winsize[1])

            self.image_actor = get_image_actor(image)

            self.renderer.AddActor2D(self.image_actor)

            bounds = self.image_actor.GetBounds()
            xc = bounds[0] + bounds[1] / 2
            yc = bounds[2] + bounds[3] / 2
            ye = bounds[3] - bounds[2]
            xe = bounds[1] - bounds[0]

            self.zoom_ref_cc = (xc,yc)

            im_aspect = xe / ye

            if winaspect >= im_aspect:
                # Base new zero size on y dimension
                self.zoom_ref_scale = 0.5*ye
            else:
                self.zoom_ref_scale = 0.5*xe/winaspect


            if not hold_position:
                # Reset view to fit the whole image on screen.
                self.zoom_level = 1.                
                self.camera.SetParallelScale(self.zoom_ref_scale)
                self.camera.SetPosition(xc,yc,1.)
                self.camera.SetFocalPoint(xc,yc,0.)


        # Re-shuffle cursors into different sub-views if needed.
        for cursor_id in self.active_cursors.keys():
            coords = self.get_cursor_coords(cursor_id)
            new_actor_list = [None] * self.n_subviews
            new_cursor3d_list = [None] * self.n_subviews
            for n_old in range(len(coords)):
                if coords[n_old] is not None:
                    new_subview = self.subview_lookup(coords[n_old][0],coords[n_old][1])
                    new_actor_list[new_subview] = self.active_cursors[cursor_id]['actors'][n_old]
                    self.renderer.RemoveActor(new_actor_list[new_subview])
                    new_cursor3d_list[new_subview] = self.active_cursors[cursor_id]['cursor3ds'][n_old]
            self.active_cursors[cursor_id] = {'cursor3ds':new_cursor3d_list,'actors':new_actor_list}

        # Finish re-adding active cursors and remove + re-add passive cursors (not sure why but
        # they disappear if I don't do this).
        for active_cursor in self.active_cursors.values():
            for actor in active_cursor['actors']:
                if actor is not None:
                    self.renderer.AddActor(actor)


        for passive_cursor in self.passive_cursors.values():
                self.renderer.RemoveActor(passive_cursor['actor'])
                self.renderer.AddActor(passive_cursor['actor'])           


        if self.refresh_callback is not None:
            self.refresh_callback()


    def get_image(self):
        if self.image_actor is None:
            return None
        else:
            return self.image_actor.image


    def set_subview_lookup(self,n_subviews,subview_lookup):
        self.n_subviews = n_subviews
        self.subview_lookup = subview_lookup

        # Re-shuffle cursors into different sub-views if needed.
        for cursor_id in self.active_cursors.keys():
            coords = self.get_cursor_coords(cursor_id)
            new_actor_list = [None] * self.n_subviews
            new_cursor3d_list = [None] * self.n_subviews
            for n_old in range(len(coords)):
                if coords[n_old] is not None:
                    new_subview = self.subview_lookup(coords[n_old][0],coords[n_old][1])
                    new_actor_list[new_subview] = self.active_cursors[cursor_id]['actors'][n_old]
                    self.renderer.RemoveActor(new_actor_list[new_subview])
                    new_cursor3d_list[new_subview] = self.active_cursors[cursor_id]['cursor3ds'][n_old]
            self.active_cursors[cursor_id] = {'cursor3ds':new_cursor3d_list,'actors':new_actor_list}

        # Finish re-adding active cursors
        for active_cursor in self.active_cursors.values():
            for actor in active_cursor['actors']:
                if actor is not None:
                    self.renderer.AddActor(actor)


    def get_n_cursors(self):
        return ( len(self.active_cursors) , len(self.passive_cursors) )

    # On the CAD view, middle click + drag to pan
    def middle_press(self,obj,event):
        self.im_dragging = True

    def middle_release(self,obj,event):
            self.im_dragging = False


    def set_overlay_image(self,overlay_image):

        if overlay_image is None:
            overlay_image = []
        elif not isinstance(overlay_image,list):
            overlay_image = [overlay_image]
        
        for actor in self.overlay_actors:
            self.renderer.RemoveActor(actor)
        self.overlay_actors = []

        for i,image in enumerate(overlay_image):
            scaling = np.array(self.image_actor.image.shape[:2]) / np.array(image.shape[:2])
            if scaling[0] != scaling[1]:
                raise ValueError('Provided overlay image is a different aspect ratio to the main image!')

<<<<<<< HEAD
        if overlay_image is not None:
            self.overlay_actor = get_image_actor(overlay_image)
            self.overlay_actor.SetPosition(0,0,0.01)
            self.overlay_actor.GetProperty().SetOpacity(self.overlay_alpha)
            self.renderer.AddActor2D(self.overlay_actor)
=======
            actor = get_image_actor(image,scaling=scaling[0])
            actor.SetPosition(0,0,0.01*(i+1))
            actor.GetProperty().SetOpacity(self.overlay_alpha)
            self.renderer.AddActor2D(actor)
            self.overlay_actors.append(actor)
>>>>>>> 28ccd1d5

        if self.refresh_callback is not None:
            self.refresh_callback()


    def set_overlay_alpha(self,alpha):
<<<<<<< HEAD
        self.overlay_alpha = alpha
        if self.overlay_actor is not None:
            self.overlay_actor.GetProperty().SetOpacity(alpha)
=======

        self.overlay_alpha = alpha

        for actor in self.overlay_actors:
            actor.GetProperty().SetOpacity(alpha)

>>>>>>> 28ccd1d5
        if self.refresh_callback is not None:
            self.refresh_callback()

    # Left click to move a point or add a new point
    def on_left_click(self,obj,event):

        if self.image_actor is None:
            return

        clicked_cursor = None

        ctrl_pressed = self.interactor.GetControlKey()

        clickcoords = self.interactor.GetEventPosition()

        # Check if the click was near enough an existing cursor to be considered as clicking it
        dist = 7.
        for cid, cursor in self.active_cursors.items():

            if cid == self.focus_cursor:
                continue

            for icursor in cursor['cursor3ds']:
                if icursor is not None:
                    screencoords = self.image_to_screen_coords(icursor.GetFocalPoint())
                    dist_from_cursor = np.sqrt( (screencoords[0] - clickcoords[0])**2 + (screencoords[1] - clickcoords[1])**2 )
                    if dist_from_cursor < dist:
                            clicked_cursor = cid
                            dist = dist_from_cursor


        pickcoords = self.screen_to_image_coords(clickcoords)

        bounds = self.image_actor.GetBounds()
        maxind = np.array( [bounds[1] - bounds[0] - 1, bounds[3] - bounds[2] - 1] )

        if np.any(pickcoords < 0) or np.any(pickcoords > maxind):
            return


        if (ctrl_pressed or self.focus_cursor is None) and clicked_cursor is None:

            if self.newpick_callback is not None:
                self.newpick_callback(pickcoords)

        else:

            if clicked_cursor is not None and self.allow_focus_change:

                self.set_cursor_focus(clicked_cursor)

                if self.focus_changed_callback is not None:
                    self.focus_changed_callback(clicked_cursor)


            elif self.focus_cursor is not None:

                view_index = self.subview_lookup(pickcoords[0],pickcoords[1])

                if self.active_cursors[self.focus_cursor]['cursor3ds'][view_index] is None:
                    self.add_active_cursor(pickcoords,add_to=self.focus_cursor)
                else:
                    self.set_cursor_coords(self.focus_cursor,pickcoords,view_index)

                if self.cursor_move_callback is not None:
                    self.cursor_move_callback( self.focus_cursor, self.get_cursor_coords(self.focus_cursor))


        if self.refresh_callback is not None:
            self.refresh_callback()




    def zoom_in(self,obj,event):


        if self.image_actor is None:
            return

        winsize = self.vtkwindow.GetSize()

        # Re-position the image camera to keep the image point under the mouse pointer fixed when zooming
        zoom_ratio = 1 + 0.2/self.zoom_level                 # The zoom ratio we will have

        # Current camera position and scale
        campos = self.camera.GetPosition()
        camscale = self.camera.GetParallelScale() * 2.

        # Where is the zoom target in world coordinates?

        # Zoom coordinates in window pixels
        zoomcoords = list(self.interactor.GetEventPosition())

        # Position of current centre from to where we're zooming
        zoomcoords = ( (zoomcoords[0] - winsize[0]/2.)/winsize[0] * camscale * float(winsize[0])/float(winsize[1]) + campos[0],
                       (zoomcoords[1] - winsize[1]/2.)/winsize[1] * camscale + campos[1] )

        # Vector from zoom point to current camera centre
        zoomvec = ( campos[0] - zoomcoords[0] , campos[1] - zoomcoords[1] )

        # Now we move the camera along the line bwteen the current camera centre and zoom position
        newxc = zoomvec[0]/zoom_ratio + zoomcoords[0]
        newyc = zoomvec[1]/zoom_ratio + zoomcoords[1]

        # Actually move the camera
        self.camera.SetPosition((newxc,newyc,1.))
        self.camera.SetFocalPoint((newxc,newyc,0.))

        # Actually zoom in.
        self.zoom_level = self.zoom_level + 0.2
        self.camera.SetParallelScale(self.zoom_ref_scale / self.zoom_level)
        self.update_cursor_style()

        # Update any linked interactors
        self.sync_view()




    def zoom_out(self,obj,event):

        if self.image_actor is None:
            return

        # Zoom out smoothly until the whole image is visible
        if self.zoom_level > 1.:

            zoom_ratio = 0.2/(self.zoom_level**2 - 1.2*self.zoom_level + 0.2)

            campos = self.camera.GetPosition()

            zoomvec = ( self.zoom_ref_cc[0] - campos[0] , self.zoom_ref_cc[1] - campos[1] )

            self.camera.SetPosition((campos[0] + zoomvec[0] * zoom_ratio, campos[1] +  zoomvec[1] * zoom_ratio, 1.))
            self.camera.SetFocalPoint((campos[0] + zoomvec[0] * zoom_ratio, campos[1] +  zoomvec[1] * zoom_ratio, 0.))

            self.zoom_level = self.zoom_level - 0.2
            self.camera.SetParallelScale(self.zoom_ref_scale / self.zoom_level)
            self.update_cursor_style()

            self.sync_view()



    # Defocus cursors for a given point pair
    def set_cursor_focus(self,cursor_id):

        if cursor_id is not None:
            if cursor_id not in self.active_cursors.keys():
                raise ValueError('No cursor with ID {:d}'.format(cursor_id))

        self.focus_cursor = cursor_id
        self.update_cursor_style()


    def get_cursor_focus(self):
        return self.focus_cursor


    # Similar to Set3DCursorStyle but for image points
    def update_cursor_style(self):
        
        camscale = self.camera.GetParallelScale()

        for cid,cursor in self.active_cursors.items():

            for i,icursor in enumerate(cursor['cursor3ds']):
                if icursor is not None:

                    pos = icursor.GetFocalPoint()

                    if self.focus_cursor == cid:
                        colour = (0,0.8,0)
                        linewidth = 3
                        size = self.cursor_size * camscale
                    else:
                        colour = (0.8,0,0)
                        linewidth = 2
                        size = 0.5*self.cursor_size* camscale

                    icursor.SetModelBounds(pos[0]-size,pos[0]+size,pos[1]-size,pos[1]+size,0.0,0.0)
                    cursor['actors'][i].GetProperty().SetColor(colour)
                    cursor['actors'][i].GetProperty().SetLineWidth(linewidth)


        size = size = 0.015 * camscale
        for cursor in self.passive_cursors.values():
            pos = cursor['cursor3d'].GetFocalPoint()
            cursor['cursor3d'].SetModelBounds(pos[0]-size,pos[0]+size,pos[1]-size,pos[1]+size,0.,0.)

        if self.refresh_callback is not None:
            self.refresh_callback()


    # Adjust 2D image size and cursor positions if the window is resized
    def on_resize(self,obg=None,event=None):


        if self.image_actor is not None:

            vtksize = self.vtkwindow.GetSize()

            winaspect = float(vtksize[0])/float(vtksize[1])

            bounds = self.image_actor.GetBounds()
            ye = bounds[3] - bounds[2]
            xe = bounds[1] - bounds[0]

            im_aspect = xe / ye

            if winaspect >= im_aspect:
                # Base new zero size on y dimension
                self.zoom_ref_scale = 0.5*ye
            else:
                self.zoom_ref_scale = 0.5*xe/winaspect


            self.camera.SetParallelScale(self.zoom_ref_scale / self.zoom_level)

            self.sync_view()
        


    
    # Function to convert display coordinates to pixel coordinates on the camera image
    def screen_to_image_coords(self,screen_coords):

        vtksize = self.vtkwindow.GetSize()

        camyscale = self.camera.GetParallelScale() * 2.
        camxscale = camyscale * float(vtksize[0])/float(vtksize[1])
        cc = self.camera.GetFocalPoint()
        im_coords = [ (( screen_coords[0] - vtksize[0]/2. ) / vtksize[0]) * camxscale + cc[0], (screen_coords[1] - vtksize[1]/2.)/vtksize[1] * camyscale + cc[1]]

        bounds = self.image_actor.GetBounds()
        ysize = bounds[3] - bounds[2]

        im_coords[-1] = ysize - im_coords[-1]

        return np.array(im_coords)



    def image_to_screen_coords(self,image_coords):

        vtksize = self.vtkwindow.GetSize()

        camyscale = self.camera.GetParallelScale() * 2.
        camxscale = camyscale * float(vtksize[0])/float(vtksize[1])
        cc = self.camera.GetFocalPoint()

        screen_coords = ( float(image_coords[0] - cc[0]) / camxscale * vtksize[0] + vtksize[0]/2. , float(image_coords[1] - cc[1]) / camyscale*vtksize[1] + vtksize[1]/2.)

        return np.array(screen_coords)




    # Add a new point on the image
    def add_active_cursor(self,coords,add_to=None):

        subview = self.subview_lookup(coords[0],coords[1])

        if add_to is None:
            
            new_cursor_id = self.next_cursor_id
            self.next_cursor_id += 1

            self.active_cursors[new_cursor_id] = {'cursor3ds':[None]*self.n_subviews,'actors':[None]*self.n_subviews}
        else:
            new_cursor_id = add_to

        bounds = self.image_actor.GetBounds()
        ysize = bounds[3] - bounds[2]

        # Create new cursor and set it up
        new_cursor = vtk.vtkCursor3D()

        # Some setup of the cursor
        new_cursor.OutlineOff()
        new_cursor.XShadowsOff()
        new_cursor.YShadowsOff()
        new_cursor.ZShadowsOff()
        new_cursor.AxesOn()
        new_cursor.TranslationModeOn()

        new_cursor.SetFocalPoint([coords[0],ysize-coords[1],0.05])

        mapper = vtk.vtkPolyDataMapper()
        mapper.SetInputConnection(new_cursor.GetOutputPort())

        actor = vtk.vtkActor()
        actor.SetMapper(mapper)

        self.active_cursors[new_cursor_id]['actors'][subview] = actor
        self.active_cursors[new_cursor_id]['cursor3ds'][subview] = new_cursor


        # Add new cursor to screen
        self.renderer.AddActor(actor)

        self.update_cursor_style()

        if self.refresh_callback is not None:
            self.refresh_callback()

        return new_cursor_id



    def remove_active_cursor(self,cursor_id):

        if cursor_id not in self.active_cursors:
            raise ValueError('No such cursor ID {:d} exists!'.format(cursor_id))

        cursor = self.active_cursors.pop(cursor_id)

        for actor in cursor['actors']:
            self.renderer.RemoveActor(actor)

        if self.focus_cursor == cursor_id:
            self.focus_cursor = None

        if self.refresh_callback is not None:
            self.refresh_callback()


    def get_cursor_coords(self,cursor_id):

        if cursor_id not in self.active_cursors:
            raise ValueError('No such cursor ID {:d} exists!'.format(cursor_id))        

        coords = []

        bounds = self.image_actor.GetBounds()
        ysize = bounds[3] - bounds[2]

        for cursor in self.active_cursors[cursor_id]['cursor3ds']:
            if cursor is not None:
                icoords = np.array(cursor.GetFocalPoint()[:2])
                icoords[-1] = ysize - icoords[-1]
                coords.append(icoords)
            else:
                coords.append(None)

        return coords


    def set_cursor_coords(self,cursor_id,coords,subview=None):

        if cursor_id not in self.active_cursors:
            raise ValueError('No such cursor ID {:d} exists!'.format(cursor_id))   

        if subview is None and len(coords) != len(self.active_cursors[cursor_id]['cursor3ds']):
            raise ValueError('Expected {:d} sets of coordinates; instead got {:d}.'.format(len(self.active_cursors[cursor_id]['cursor3ds']),len(coords)))

        bounds = self.image_actor.GetBounds()
        ysize = bounds[3] - bounds[2]

        if subview is None:
            for i,cursor in enumerate(self.active_cursors[cursor_id]['cursor3ds']):
                cursor.SetFocalPoint(coords[i][0],ysize-coords[i][1],0.05)
        else:
            self.active_cursors[cursor_id]['cursor3ds'][subview].SetFocalPoint(coords[0],ysize-coords[1],0.05)


    # Show the current CAD points re-projected on to the image
    # using the current fit.
    def add_passive_cursor(self,coords):
            
        new_cursor_id = self.next_cursor_id
        self.next_cursor_id += 1

        bounds = self.image_actor.GetBounds()
        ysize = bounds[3] - bounds[2]

        # Create new cursor and set it up
        new_cursor = vtk.vtkCursor3D()

        # Some setup of the cursor
        new_cursor.OutlineOff()
        new_cursor.XShadowsOff()
        new_cursor.YShadowsOff()
        new_cursor.ZShadowsOff()
        new_cursor.AxesOn()
        new_cursor.TranslationModeOn()

        new_cursor.SetFocalPoint([coords[0],ysize-coords[1],0.05])

        mapper = vtk.vtkPolyDataMapper()
        mapper.SetInputConnection(new_cursor.GetOutputPort())

        actor = vtk.vtkActor()
        actor.SetMapper(mapper)
        actor.GetProperty().SetColor((0,0,1.))
        actor.GetProperty().SetLineWidth(2)

        self.passive_cursors[new_cursor_id] = {'cursor3d':new_cursor,'actor': actor}

        # Add new cursor to screen
        self.renderer.AddActor(actor)

        self.update_cursor_style()

        if self.refresh_callback is not None:
            self.refresh_callback()

        return new_cursor_id


    def remove_passive_cursor(self,cursor_id):

        if cursor_id not in self.passive_cursors:
            raise ValueError('No such cursor ID {:d} exists!'.format(cursor_id))

        cursor = self.passive_cursors.pop(cursor_id)

        self.renderer.RemoveActor(cursor['actor'])

        if self.refresh_callback is not None:
            self.refresh_callback()


    def clear_passive_cursors(self):

        for cursor in self.passive_cursors.values():
            self.renderer.RemoveActor(cursor['actor'])

        self.passive_cursors = {}

        if self.refresh_callback is not None:
            self.refresh_callback()



    # Custom mouse move event to enable middle click panning on both
    # CAD and image views.
    def mouse_move(self,obj,event):

        if self.im_dragging and self.zoom_level > 1:

            winsize = self.vtkwindow.GetSize()

            lastXYpos = self.interactor.GetLastEventPosition() 
            xypos = self.interactor.GetEventPosition()
            camscale = self.camera.GetParallelScale() * 2
            oldpos = self.camera.GetPosition()
            deltaX = (xypos[0] - lastXYpos[0])/float(winsize[0]) * camscale * float(winsize[0])/float(winsize[1])
            deltaY = (xypos[1] - lastXYpos[1])/float(winsize[1]) * camscale

            newY = oldpos[1] - deltaY
            newX = oldpos[0] - deltaX


            # Make sure we don't pan outside the image.
            im_bounds = self.image_actor.GetBounds()
            xcamscale = camscale * float(winsize[0])/winsize[1]
            if newX + xcamscale/2. > im_bounds[1] and newX - xcamscale/2. > im_bounds[0] and deltaX < 0:
                newX = oldpos[0]
            elif newX - xcamscale/2. < im_bounds[0] and newX + xcamscale/2. < im_bounds[1] and deltaX > 0:
                newX = oldpos[0]
            if newY + camscale/2. > im_bounds[3] and newY - camscale/2. > im_bounds[2] and deltaY < 0:
                newY = oldpos[1]
            elif newY - camscale/2. < im_bounds[2] and newY + camscale/2. < im_bounds[3] and deltaY > 0:
                newY = oldpos[1]

            # Move image camera
            self.camera.SetPosition((newX, newY,1.))
            self.camera.SetFocalPoint((newX,newY,0.))

            self.sync_view()

            if self.refresh_callback is not None:
                self.refresh_callback()<|MERGE_RESOLUTION|>--- conflicted
+++ resolved
@@ -755,14 +755,10 @@
     # Use this image object
     def set_image(self,image,n_subviews=1,subview_lookup=lambda x,y: 0,hold_position=False):
 
-<<<<<<< HEAD
-        # Remove current image, if any
-=======
->>>>>>> 28ccd1d5
         if self.image_actor is not None:
 
             # If removing the image entirely or changing image dimensions, remove any overlays
-            if image.shape[:2] != self.image_actor.image.shape[:2] or image is None:
+            if image is None or image.shape[:2] != self.image_actor.image.shape[:2]:
                 for actor in self.overlay_actors:
                     self.renderer.RemoveActor(actor)
                 self.overlay_actors = []
@@ -896,37 +892,23 @@
             if scaling[0] != scaling[1]:
                 raise ValueError('Provided overlay image is a different aspect ratio to the main image!')
 
-<<<<<<< HEAD
-        if overlay_image is not None:
-            self.overlay_actor = get_image_actor(overlay_image)
-            self.overlay_actor.SetPosition(0,0,0.01)
-            self.overlay_actor.GetProperty().SetOpacity(self.overlay_alpha)
-            self.renderer.AddActor2D(self.overlay_actor)
-=======
             actor = get_image_actor(image,scaling=scaling[0])
             actor.SetPosition(0,0,0.01*(i+1))
             actor.GetProperty().SetOpacity(self.overlay_alpha)
             self.renderer.AddActor2D(actor)
             self.overlay_actors.append(actor)
->>>>>>> 28ccd1d5
 
         if self.refresh_callback is not None:
             self.refresh_callback()
 
 
     def set_overlay_alpha(self,alpha):
-<<<<<<< HEAD
-        self.overlay_alpha = alpha
-        if self.overlay_actor is not None:
-            self.overlay_actor.GetProperty().SetOpacity(alpha)
-=======
 
         self.overlay_alpha = alpha
 
         for actor in self.overlay_actors:
             actor.GetProperty().SetOpacity(alpha)
 
->>>>>>> 28ccd1d5
         if self.refresh_callback is not None:
             self.refresh_callback()
 
